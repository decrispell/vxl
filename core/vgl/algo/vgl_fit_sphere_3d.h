// This is core/vgl/algo/vgl_fit_sphere_3d.h
#ifndef vgl_fit_sphere_3d_h_
#define vgl_fit_sphere_3d_h_
#ifdef VCL_NEEDS_PRAGMA_INTERFACE
#pragma interface
#endif
//:
// \file
// \brief Fits a sphere to a set of 3D points
// \author Joseph L. Mundy
// \date June 8, 2015
//
//  Solve linear system as an initial condition for non-linear Levenberg Marquadt
//  Parameters are radius and center
//  Initial experiments (see test case) indicate that there isn't much
//  difference between the linear algorithm and the non-linear Levenberg Marquardt
//  algorithm. Both options are available to suit specific applications. The
//  non-linear algorithm first does a linear fit to obtain and inital guess.
//
// \verbatim
//  Modifications
//   none
// \endverbatim

// The linear algorithm seeks to minimize the error e = Sum|ri^2 - r^2|
// expanding (xi-x0)^2 + (yi-y0)^2 + (zi-z0)^2 - r^2
// = rho - 2(xix0 + yiy0 + ziz0) + (xi^2 + yi^2 + zi^2)
// where rho = (x0^2 + y0^2 + z0^2) - r^2
//  form three matrices
//         [        ...            ]            [        ...          ]         [x0 ]
//  Anx4 = [ -2xix0 -2yiy0 -2ziz0 1],   Bnx1 =  [ -xi^2  -yi^2  -zi^2 ], P4x1 = [y0 ]
//         [        ...            ]            [        ...          ]         [z0 ]
//                                                                              [rho]
//  Then solve the linear system,  AP - B = 0, using SVD.
//
// For the non-linear algorithm, the residuals are ei = ri - r;
// The Jacobian matrix is given by,
//
//             [                 ...                 ]
//     Jnx4 = -[(xi-x0)/ri  (yi-y0)/ri  (zi-z0)/ri  1]
//             [                 ...                 ]
//
#include <vector>
#include <iosfwd>
#include <vgl/vgl_point_3d.h>
#include <vgl/vgl_homg_point_3d.h>
#include <vgl/vgl_sphere_3d.h>
#include <vcl_compiler.h>

template <class T>
class vgl_fit_sphere_3d
{
  // Data Members--------------------------------------------------------------
 protected:
  std::vector<vgl_homg_point_3d<T> > points_;
  vgl_sphere_3d<T> sphere_lin_;
  vgl_sphere_3d<T> sphere_non_lin_;

 public:

  // Constructors/Initializers/Destructors-------------------------------------

   vgl_fit_sphere_3d() {}

   vgl_fit_sphere_3d(std::vector<vgl_point_3d<T> > points);

  ~vgl_fit_sphere_3d() {}

  // Operations---------------------------------------------------------------

  //: add a point to point set
  void add_point(vgl_point_3d<T> const &p);
  void add_point(const T x, const T y, const T z);

  //: clear internal data
  void clear();

  //: fit a sphere to the stored points using a linear method
  // returns the average distance from the points to the sphere
  // used as an initial condition for Levenberg Marquardt
  // error conditions are reported on outstream
  T fit_linear(std::ostream* outstream=VXL_NULLPTR);

  //:fits a sphere to the stored points using a linear method
  bool fit_linear(const T error_marg, std::ostream* outstream=VXL_NULLPTR);

  //:fits a sphere nonlinearly to the stored points using Levenberg Marquardt
  // returns the average distance from the points to the sphere
  T fit(std::ostream* outstream=VXL_NULLPTR, bool verbose = false);

  //:fits a sphere nonlinearly to the stored points using Levenberg Marquardt
<<<<<<< HEAD
  bool fit_(const T error_marg, std::ostream* outstream=VXL_NULLPTR, bool verbose = false);
=======
  bool fit(const T error_marg, std::ostream* outstream=0, bool verbose = false);
>>>>>>> 6566e7c5

// Data Access---------------------------------------------------------------

  std::vector<vgl_point_3d<T> > get_points() const;

  //: appropriate fit function should be called first to get the sphere corresponding to the points
  vgl_sphere_3d<T>& get_sphere_linear_fit() {return sphere_lin_;}
  vgl_sphere_3d<T>& get_sphere_nonlinear_fit() {return sphere_non_lin_;}
};

#define VGL_FIT_SPHERE_3D_INSTANTIATE(T) extern "please include vgl/algo/vgl_fit_sphere_3d.hxx first"

#endif // vgl_fit_sphere_3d_h_<|MERGE_RESOLUTION|>--- conflicted
+++ resolved
@@ -89,11 +89,7 @@
   T fit(std::ostream* outstream=VXL_NULLPTR, bool verbose = false);
 
   //:fits a sphere nonlinearly to the stored points using Levenberg Marquardt
-<<<<<<< HEAD
-  bool fit_(const T error_marg, std::ostream* outstream=VXL_NULLPTR, bool verbose = false);
-=======
-  bool fit(const T error_marg, std::ostream* outstream=0, bool verbose = false);
->>>>>>> 6566e7c5
+  bool fit(const T error_marg, std::ostream* outstream=VXL_NULLPTR, bool verbose = false);
 
 // Data Access---------------------------------------------------------------
 
