--- conflicted
+++ resolved
@@ -26,22 +26,16 @@
 #elif LIBAVFORMAT_BUILD < ((53<<16)+(0<<8)+0)  // before ver 53.0.0
 # include "vidl_ffmpeg_istream_v2.hxx"
 #elif LIBAVFORMAT_BUILD < ((53<<16)+(24<<8)+0)  // before ver 53.24.0
-<<<<<<< HEAD
-# include "vidl_ffmpeg_istream_v3.txx"
+# include "vidl_ffmpeg_istream_v3.hxx"
 #elif LIBAVFORMAT_BUILD < ((54<<16)+(4<<8)+1)  // before ver 54.4.1
-# include "vidl_ffmpeg_istream_v0.9.txx"
+# include "vidl_ffmpeg_istream_v0.9.hxx"
 #elif LIBAVFORMAT_BUILD < ((56<<16)+(6<<8)+1) // before ver 56.6.1
 # pragma message("FFMPEG is NOT supported for LIBAVFORMTAT version between 54.4.1 and 56.6.1")
-# include "vidl_ffmpeg_istream_stub.txx"
-#else
-# include "vidl_ffmpeg_istream_v2.5.txx"
-=======
-# include "vidl_ffmpeg_istream_v3.hxx"
+# include "vidl_ffmpeg_istream_stub.hxx"
 #elif LIBAVFORMAT_VERSION_MAJOR < 56            // before avformat ver 57.0
-# include "vidl_ffmpeg_istream_v3.hxx"
+# include "vidl_ffmpeg_istream_v2.5.hxx"
 #else
 # include "vidl_ffmpeg_istream_v56.hxx"
->>>>>>> d873fad8
 #endif
 
 #else // VIDL_HAS_FFMPEG
