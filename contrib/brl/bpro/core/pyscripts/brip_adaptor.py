--- conflicted
+++ resolved
@@ -126,27 +126,6 @@
   else:
     return -1.0
 
-<<<<<<< HEAD
-def extrema_operator(image, lambda0, lambda1, theta, theta_init=0, theta_end=180, bright=True, use_fast_algo=True):
-  batch.init_process("bripExtremaProcess")
-  batch.set_input_from_db(0, image)
-  batch.set_input_float(1, lambda0)
-  batch.set_input_float(2, lambda1)
-  batch.set_input_float(3, theta)
-  batch.set_input_float(4, theta_init)
-  batch.set_input_float(5, theta_end)
-  batch.set_input_bool(6, bright)
-  batch.set_input_bool(7, use_fast_algo)
-  status = batch.run_process()
-  if status:
-    (id, type) = batch.commit_output(0)
-    point_img = dbvalue(id, type)
-    (id, type) = batch.commit_output(1)
-    mask_img = dbvalue(id, type)
-    return point_img, mask_img
-  else:
-    return None, None 
-=======
 ##################################################################
 # Find the translation between two images using phase correlation
 ##################################################################
@@ -170,4 +149,27 @@
     return tu, tv, confidence, corr_img
   else:
     return None, None, None, None
->>>>>>> e2ff1e1c
+
+##################################################################
+# Find the translation between two images using phase correlation
+##################################################################
+def image_phase_correlation(ref_img, tgr_img, gauss_sigma = 1.0, peak_radius = 2.0, alpha = 0.5):
+  batch.init_process("bripPhaseCorrelationProcess")
+  batch.set_input_from_db(0, ref_img)
+  batch.set_input_from_db(1, tgr_img)
+  batch.set_input_float(2, gauss_sigma)
+  batch.set_input_float(3, peak_radius)
+  batch.set_input_float(4, alpha)
+  status = batch.run_process()
+  if status:
+    (id, type) = batch.commit_output(0)
+    tu = batch.get_output_float(id)
+    (id, type) = batch.commit_output(1)
+    tv = batch.get_output_float(id)
+    (id, type) = batch.commit_output(2)
+    confidence = batch.get_output_float(id)
+    (id, type) = batch.commit_output(3)
+    corr_img = dbvalue(id, type)
+    return tu, tv, confidence, corr_img
+  else:
+    return None, None, None, None