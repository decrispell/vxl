# import the batch module and dbvalue from init
# set the global variable, batch, on init before importing this file
import brl_init
dbvalue = brl_init.DummyBatch()
batch = brl_init.DummyBatch()

#############################################################################
# PROVIDES higher level brad python functions to make batch
# code more readable/refactored
#############################################################################


# parse metadata of a sat image, reads sat image, nitf2 header and a
# metadata file in the same folder as the image if found
def read_nitf_metadata(nitf_filename, imd_folder=""):
  batch.init_process("bradNITFReadMetadataProcess")
  # requires full path and name
  batch.set_input_string(0, nitf_filename)
  # pass empty if meta is in img folder
  batch.set_input_string(1, imd_folder)
  status = batch.run_process()
  meta = None
  if status:
    (id, type) = batch.commit_output(0)
    meta = dbvalue(id, type)
  return meta

# radiometrically normalize a sat image (cropped) based on its metadata


def radiometrically_calibrate(cropped_image, meta):
  batch.init_process("bradNITFAbsRadiometricCalibrationProcess")
  batch.set_input_from_db(0, cropped_image)
  batch.set_input_from_db(1, meta)
  status = batch.run_process()
  cropped_img_cal = None
  if status:
    (id, type) = batch.commit_output(0)
    cropped_img_cal = dbvalue(id, type)
  return cropped_img_cal

# estimate atmospheric parameters


def estimate_atmospheric_parameters(image, metadata, mean_reflectance=None, constrain_parameters=None):
  batch.init_process("bradEstimateAtmosphericParametersProcess")
  batch.set_input_from_db(0, image)
  batch.set_input_from_db(1, metadata)
  if mean_reflectance != None:
    batch.set_input_float(2, mean_reflectance)
  if constrain_parameters != None:
    batch.set_input_bool(3, constrain_parameters)
  status = batch.run_process()
  atm_params = None
  if status:
    (id, type) = batch.commit_output(0)
    atm_params = dbvalue(id, type)
  return atm_params

# convert radiance values to estimated reflectances


def estimate_reflectance(image, metadata, atmospheric_params):
  batch.init_process("bradEstimateReflectanceProcess")
  batch.set_input_from_db(0, image)
  batch.set_input_from_db(1, metadata)
  batch.set_input_from_db(2, atmospheric_params)
  status = batch.run_process()
  reflectance_img = None
  if status:
    (id, type) = batch.commit_output(0)
    reflectance_img = dbvalue(id, type)
  return reflectance_img

# convert reflectance image back to digital count


def convert_reflectance_to_digital_count(reflectance_image, metadata, atmospheric_params, normalize_0_1=False, max_digital_count=2047):
  batch.init_process("bradConvertReflectanceToDigitalCountProcess")
  batch.set_input_from_db(0, reflectance_image)
  batch.set_input_from_db(1, metadata)
  batch.set_input_from_db(2, atmospheric_params)
  batch.set_input_bool(3, normalize_0_1)
  batch.set_input_unsigned(4, max_digital_count)
  batch.run_process()
  (id, type) = batch.commit_output(0)
  output_img = dbvalue(id, type)
  return output_img


def find_sun_dir_bin(metadata, output_file):
  batch.init_process("bradSunDirBinProcess")
  batch.set_input_from_db(0, metadata)
  batch.set_input_string(1, output_file)
  status = batch.run_process()
  bin, angle = None, None
  if status:
    (bin_id, bin_type) = batch.commit_output(0)
    bin = batch.get_output_int(bin_id)
    batch.remove_data(bin_id)
    (angle_id, angle_type) = batch.commit_output(1)
    angle = batch.get_output_float(angle_id)
    batch.remove_data(angle_id)
  return bin, angle

# save atmospheric parameters


def save_atmospheric_parameters(atm_params, filename):
  batch.init_process("bradSaveAtmosphericParametersProcess")
  batch.set_input_from_db(0, atm_params)
  batch.set_input_string(1, filename)
  batch.run_process()
  return

# save image_metadata


def save_image_metadata(mdata, filename):
  batch.init_process("bradSaveImageMetadataProcess")
  batch.set_input_from_db(0, mdata)
  batch.set_input_string(1, filename)
  batch.run_process()
  return

# load image_metadata


def load_image_metadata(filename):
  batch.init_process("bradLoadImageMetadataProcess")
  batch.set_input_string(0, filename)
  status = batch.run_process()
  mdata = None
  if status:
    (id, type) = batch.commit_output(0)
    mdata = dbvalue(id, type)
  return mdata

# load atmospheric parameters


def load_atmospheric_parameters(filename):
  batch.init_process("bradLoadAtmosphericParametersProcess")
  batch.set_input_string(0, filename)
  batch.run_process()
  (id, type) = batch.commit_output(0)
  atm_params = dbvalue(id, type)
  return atm_params

# compute sun angles given location and time


def get_sun_angles_date_time(lat, lon, year, month, day, hour, minute):
  batch.init_process("bradGetSunAnglesDateTimeProcess")
  batch.set_input_float(0, lat)
  batch.set_input_float(1, lon)
  batch.set_input_int(2, year)
  batch.set_input_int(3, month)
  batch.set_input_int(4, day)
  batch.set_input_int(5, hour)
  batch.set_input_int(6, minute)
  batch.run_process()
  (id, type) = batch.commit_output(0)
  sun_az = batch.get_output_float(id)
  batch.remove_data(id)
  (id, type) = batch.commit_output(1)
  sun_el = batch.get_output_float(id)
  batch.remove_data(id)
  return sun_az, sun_el

# set sun angles in metadata


def set_sun_angles(mdata, sun_az, sun_el):
  batch.init_process("bradSetSunAnglesProcess")
  batch.set_input_from_db(0, mdata)
  batch.set_input_float(1, sun_az)
  batch.set_input_float(2, sun_el)
  batch.run_process()

# extract sun azimuth and elevation angles from metadata


def get_sun_angles(mdata):
  batch.init_process("bradGetSunAnglesProcess")
  batch.set_input_from_db(0, mdata)
  batch.run_process()
  (id, type) = batch.commit_output(0)
  sun_az = batch.get_output_float(id)
  batch.remove_data(id)
  (id, type) = batch.commit_output(1)
  sun_el = batch.get_output_float(id)
  batch.remove_data(id)
  return sun_az, sun_el

# create a new image_metadata object


def create_image_metadata(gain=1.0, offset=0.0, view_az=0.0, view_el=90.0, sun_az=0.0, sun_el=90.0, sun_irrad=None):
  batch.init_process("bradCreateImageMetadataProcess")
  batch.set_input_float(0, gain)
  batch.set_input_float(1, offset)
  batch.set_input_float(2, view_az)
  batch.set_input_float(3, view_el)
  batch.set_input_float(4, sun_az)
  batch.set_input_float(5, sun_el)
  if sun_irrad != None:
    batch.set_input_float(6, sun_irrad)
  batch.run_process()
  (id, type) = batch.commit_output(0)
  mdata = dbvalue(id, type)
  return mdata

# create a new atmopsheric_parameters object


def create_atmospheric_parameters(airlight=0.0, skylight=0.0, optical_depth=0.0):
  batch.init_process("bradCreateAtmosphericParametersProcess")
  batch.set_input_float(0, airlight)
  batch.set_input_float(1, skylight)
  batch.set_input_float(2, optical_depth)
  batch.run_process()
  (id, type) = batch.commit_output(0)
  atm_params = dbvalue(id, type)
  return atm_params


def estimate_shadow_density(image, metadata, atmospheric_params):
  batch.init_process("bradEstimateShadowsProcess")
  batch.set_input_from_db(0, image)
  batch.set_input_from_db(1, metadata)
  batch.set_input_from_db(2, atmospheric_params)
  batch.set_input_bool(3, True)  # True returns prob. density value
  batch.run_process()
  (id, type) = batch.commit_output(0)
  shadow_density = dbvalue(id, type)
  return shadow_density


def estimate_shadows(image, metadata, atmospheric_params):
  batch.init_process("bradEstimateShadowsProcess")
  batch.set_input_from_db(0, image)
  batch.set_input_from_db(1, metadata)
  batch.set_input_from_db(2, atmospheric_params)
  batch.set_input_bool(3, False)  # False returns probability value
  batch.run_process()
  (id, type) = batch.commit_output(0)
  shadow_probs = dbvalue(id, type)
  return shadow_probs


def load_eigenspace(filename):
  batch.init_process("bradLoadEigenspaceProcess")
  batch.set_input_string(0, filename)
  batch.run_process()
  (eig_id, eig_type) = batch.commit_output(0)
  eig = dbvalue(eig_id, eig_type)
  return eig


def classify_image(eig, h_no, h_atmos, input_image_filename, tile_ni, tile_nj):
  batch.init_process("bradClassifyImageProcess")
  batch.set_input_from_db(0, eig)
  batch.set_input_from_db(1, h_no)
  batch.set_input_from_db(2, h_atmos)
  batch.set_input_string(3, input_image_filename)
  batch.set_input_unsigned(4, tile_ni)
  batch.set_input_unsigned(5, tile_nj)
  batch.run_process()
  (vid, vtype) = batch.commit_output(0)
  q_img = dbvalue(vid, vtype)
  (vid, vtype) = batch.commit_output(1)
  q_img_orig_size = dbvalue(vid, vtype)
  return q_img, q_img_orig_size


def get_metadata_info(mdata):
  batch.init_process("bradGetMetaDataInfoProcess")
  batch.set_input_from_db(0, mdata)
  batch.run_process()
  (id, type) = batch.commit_output(0)
  sun_az = batch.get_output_float(id)
  batch.remove_data(id)
  (id, type) = batch.commit_output(1)
  sun_el = batch.get_output_float(id)
  batch.remove_data(id)
  (id, type) = batch.commit_output(2)
  year = batch.get_output_int(id)
  batch.remove_data(id)
  (id, type) = batch.commit_output(3)
  month = batch.get_output_int(id)
  batch.remove_data(id)
  (id, type) = batch.commit_output(4)
  day = batch.get_output_int(id)
  batch.remove_data(id)
  (id, type) = batch.commit_output(5)
  hour = batch.get_output_int(id)
  batch.remove_data(id)
  (id, type) = batch.commit_output(6)
  minutes = batch.get_output_int(id)
  batch.remove_data(id)
  (id, type) = batch.commit_output(7)
  seconds = batch.get_output_int(id)
  batch.remove_data(id)
  (id, type) = batch.commit_output(8)
  gsd = batch.get_output_float(id)
  batch.remove_data(id)
  (id, type) = batch.commit_output(9)
  sat_name = batch.get_output_string(id)
  batch.remove_data(id)
  (id, type) = batch.commit_output(10)
  view_az = batch.get_output_float(id)
  batch.remove_data(id)
  (id, type) = batch.commit_output(11)
  view_el = batch.get_output_float(id)
  batch.remove_data(id)
  (id, type) = batch.commit_output(12)
  band = batch.get_output_string(id)
  batch.remove_data(id)
  return sun_az, sun_el, year, month, day, hour, minutes, seconds, gsd, sat_name, view_az, view_el, band

def get_sat_name(mdata):
    sun_az, sun_el, year, month, day, hour, minutes, seconds, gsd, sat_name = get_metadata_info(
        mdata)
    return sat_name


def get_view_angles(mdata):
    sun_az, sun_el, year, month, day, hour, minutes, seconds, gsd, sat_name, view_az, view_el, band = get_metadata_info2(
        mdata)
    return view_az, view_el


def get_image_coverage(mdata):
    batch.init_process("bradGetImageCoverageProcess")
    batch.set_input_from_db(0, mdata)
    status = batch.run_process()
    if status:
        (id, type) = batch.commit_output(0)
        ll_lon = batch.get_output_double(id)
        batch.remove_data(id)
        (id, type) = batch.commit_output(1)
        ll_lat = batch.get_output_double(id)
        batch.remove_data(id)
        (id, type) = batch.commit_output(2)
        ll_elev = batch.get_output_double(id)
        batch.remove_data(id)
        (id, type) = batch.commit_output(3)
        ur_lon = batch.get_output_double(id)
        batch.remove_data(id)
        (id, type) = batch.commit_output(4)
        ur_lat = batch.get_output_double(id)
        batch.remove_data(id)
        (id, type) = batch.commit_output(5)
        ur_elev = batch.get_output_double(id)
        batch.remove_data(id)
        return ll_lon, ll_lat, ll_elev, ur_lon, ur_lat, ur_elev
    else:
        return 0.0, 0.0, 0.0, 0.0, 0.0, 0.0

def get_cloud_coverage(mdata):
<<<<<<< HEAD
  batch.init_process("bradGetCloudCoverageProcess")
  batch.set_input_from_db(0, mdata)
  batch.run_process()
  (id, type) = batch.commit_output(0)
  cloud_coverage = batch.get_output_float(id)
  batch.remove_data(id)
  return cloud_coverage
=======
    batch.init_process("bradGetCloudCoverageProcess")
    batch.set_input_from_db(0, mdata)
    batch.run_process()
    (id, type) = batch.commit_output(0)
    cloud_coverage = batch.get_output_float(id)
    batch.remove_data(id)
    return cloud_coverage

# create a new image_metadata object


def create_image_metadata(gain=1.0, offset=0.0, view_az=0.0, view_el=90.0, sun_az=0.0, sun_el=90.0, sun_irrad=None):
    batch.init_process("bradCreateImageMetadataProcess")
    batch.set_input_float(0, gain)
    batch.set_input_float(1, offset)
    batch.set_input_float(2, view_az)
    batch.set_input_float(3, view_el)
    batch.set_input_float(4, sun_az)
    batch.set_input_float(5, sun_el)
    if sun_irrad != None:
        batch.set_input_float(6, sun_irrad)
    batch.run_process()
    (id, type) = batch.commit_output(0)
    mdata = dbvalue(id, type)
    return mdata

# create a new atmopsheric_parameters object


def create_atmospheric_parameters(airlight=0.0, skylight=0.0, optical_depth=0.0):
    batch.init_process("bradCreateAtmosphericParametersProcess")
    batch.set_input_float(0, airlight)
    batch.set_input_float(1, skylight)
    batch.set_input_float(2, optical_depth)
    batch.run_process()
    (id, type) = batch.commit_output(0)
    atm_params = dbvalue(id, type)
    return atm_params


def estimate_shadow_density(image, metadata, atmospheric_params):
    batch.init_process("bradEstimateShadowsProcess")
    batch.set_input_from_db(0, image)
    batch.set_input_from_db(1, metadata)
    batch.set_input_from_db(2, atmospheric_params)
    batch.set_input_bool(3, True)  # True returns prob. density value
    batch.run_process()
    (id, type) = batch.commit_output(0)
    shadow_density = dbvalue(id, type)
    return shadow_density


def estimate_shadows(image, metadata, atmospheric_params):
    batch.init_process("bradEstimateShadowsProcess")
    batch.set_input_from_db(0, image)
    batch.set_input_from_db(1, metadata)
    batch.set_input_from_db(2, atmospheric_params)
    batch.set_input_bool(3, False)  # False returns probability value
    batch.run_process()
    (id, type) = batch.commit_output(0)
    shadow_probs = dbvalue(id, type)
    return shadow_probs


def load_eigenspace(filename):
    batch.init_process("bradLoadEigenspaceProcess")
    batch.set_input_string(0, filename)
    batch.run_process()
    (eig_id, eig_type) = batch.commit_output(0)
    eig = dbvalue(eig_id, eig_type)
    return eig


def classify_image(eig, h_no, h_atmos, input_image_filename, tile_ni, tile_nj):
    batch.init_process("bradClassifyImageProcess")
    batch.set_input_from_db(0, eig)
    batch.set_input_from_db(1, h_no)
    batch.set_input_from_db(2, h_atmos)
    batch.set_input_string(3, input_image_filename)
    batch.set_input_unsigned(4, tile_ni)
    batch.set_input_unsigned(5, tile_nj)
    batch.run_process()
    (vid, vtype) = batch.commit_output(0)
    q_img = dbvalue(vid, vtype)
    (vid, vtype) = batch.commit_output(1)
    q_img_orig_size = dbvalue(vid, vtype)
    return q_img, q_img_orig_size
>>>>>>> 0bac0ce7
<|MERGE_RESOLUTION|>--- conflicted
+++ resolved
@@ -320,46 +320,43 @@
   return sun_az, sun_el, year, month, day, hour, minutes, seconds, gsd, sat_name, view_az, view_el, band
 
 def get_sat_name(mdata):
-    sun_az, sun_el, year, month, day, hour, minutes, seconds, gsd, sat_name = get_metadata_info(
-        mdata)
-    return sat_name
+  sun_az, sun_el, year, month, day, hour, minutes, seconds, gsd, sat_name = get_metadata_info(mdata)
+  return sat_name
 
 
 def get_view_angles(mdata):
-    sun_az, sun_el, year, month, day, hour, minutes, seconds, gsd, sat_name, view_az, view_el, band = get_metadata_info2(
-        mdata)
-    return view_az, view_el
+  sun_az, sun_el, year, month, day, hour, minutes, seconds, gsd, sat_name, view_az, view_el, band = get_metadata_info2(mdata)
+  return view_az, view_el
 
 
 def get_image_coverage(mdata):
-    batch.init_process("bradGetImageCoverageProcess")
-    batch.set_input_from_db(0, mdata)
-    status = batch.run_process()
-    if status:
-        (id, type) = batch.commit_output(0)
-        ll_lon = batch.get_output_double(id)
-        batch.remove_data(id)
-        (id, type) = batch.commit_output(1)
-        ll_lat = batch.get_output_double(id)
-        batch.remove_data(id)
-        (id, type) = batch.commit_output(2)
-        ll_elev = batch.get_output_double(id)
-        batch.remove_data(id)
-        (id, type) = batch.commit_output(3)
-        ur_lon = batch.get_output_double(id)
-        batch.remove_data(id)
-        (id, type) = batch.commit_output(4)
-        ur_lat = batch.get_output_double(id)
-        batch.remove_data(id)
-        (id, type) = batch.commit_output(5)
-        ur_elev = batch.get_output_double(id)
-        batch.remove_data(id)
-        return ll_lon, ll_lat, ll_elev, ur_lon, ur_lat, ur_elev
-    else:
-        return 0.0, 0.0, 0.0, 0.0, 0.0, 0.0
+  batch.init_process("bradGetImageCoverageProcess")
+  batch.set_input_from_db(0, mdata)
+  status = batch.run_process()
+  if status:
+    (id, type) = batch.commit_output(0)
+    ll_lon = batch.get_output_double(id)
+    batch.remove_data(id)
+    (id, type) = batch.commit_output(1)
+    ll_lat = batch.get_output_double(id)
+    batch.remove_data(id)
+    (id, type) = batch.commit_output(2)
+    ll_elev = batch.get_output_double(id)
+    batch.remove_data(id)
+    (id, type) = batch.commit_output(3)
+    ur_lon = batch.get_output_double(id)
+    batch.remove_data(id)
+    (id, type) = batch.commit_output(4)
+    ur_lat = batch.get_output_double(id)
+    batch.remove_data(id)
+    (id, type) = batch.commit_output(5)
+    ur_elev = batch.get_output_double(id)
+    batch.remove_data(id)
+    return ll_lon, ll_lat, ll_elev, ur_lon, ur_lat, ur_elev
+  else:
+    return 0.0, 0.0, 0.0, 0.0, 0.0, 0.0
 
 def get_cloud_coverage(mdata):
-<<<<<<< HEAD
   batch.init_process("bradGetCloudCoverageProcess")
   batch.set_input_from_db(0, mdata)
   batch.run_process()
@@ -367,92 +364,83 @@
   cloud_coverage = batch.get_output_float(id)
   batch.remove_data(id)
   return cloud_coverage
-=======
-    batch.init_process("bradGetCloudCoverageProcess")
-    batch.set_input_from_db(0, mdata)
-    batch.run_process()
-    (id, type) = batch.commit_output(0)
-    cloud_coverage = batch.get_output_float(id)
-    batch.remove_data(id)
-    return cloud_coverage
 
 # create a new image_metadata object
 
 
 def create_image_metadata(gain=1.0, offset=0.0, view_az=0.0, view_el=90.0, sun_az=0.0, sun_el=90.0, sun_irrad=None):
-    batch.init_process("bradCreateImageMetadataProcess")
-    batch.set_input_float(0, gain)
-    batch.set_input_float(1, offset)
-    batch.set_input_float(2, view_az)
-    batch.set_input_float(3, view_el)
-    batch.set_input_float(4, sun_az)
-    batch.set_input_float(5, sun_el)
-    if sun_irrad != None:
-        batch.set_input_float(6, sun_irrad)
-    batch.run_process()
-    (id, type) = batch.commit_output(0)
-    mdata = dbvalue(id, type)
-    return mdata
+  batch.init_process("bradCreateImageMetadataProcess")
+  batch.set_input_float(0, gain)
+  batch.set_input_float(1, offset)
+  batch.set_input_float(2, view_az)
+  batch.set_input_float(3, view_el)
+  batch.set_input_float(4, sun_az)
+  batch.set_input_float(5, sun_el)
+  if sun_irrad != None:
+    batch.set_input_float(6, sun_irrad)
+  batch.run_process()
+  (id, type) = batch.commit_output(0)
+  mdata = dbvalue(id, type)
+  return mdata
 
 # create a new atmopsheric_parameters object
 
 
 def create_atmospheric_parameters(airlight=0.0, skylight=0.0, optical_depth=0.0):
-    batch.init_process("bradCreateAtmosphericParametersProcess")
-    batch.set_input_float(0, airlight)
-    batch.set_input_float(1, skylight)
-    batch.set_input_float(2, optical_depth)
-    batch.run_process()
-    (id, type) = batch.commit_output(0)
-    atm_params = dbvalue(id, type)
-    return atm_params
+  batch.init_process("bradCreateAtmosphericParametersProcess")
+  batch.set_input_float(0, airlight)
+  batch.set_input_float(1, skylight)
+  batch.set_input_float(2, optical_depth)
+  batch.run_process()
+  (id, type) = batch.commit_output(0)
+  atm_params = dbvalue(id, type)
+  return atm_params
 
 
 def estimate_shadow_density(image, metadata, atmospheric_params):
-    batch.init_process("bradEstimateShadowsProcess")
-    batch.set_input_from_db(0, image)
-    batch.set_input_from_db(1, metadata)
-    batch.set_input_from_db(2, atmospheric_params)
-    batch.set_input_bool(3, True)  # True returns prob. density value
-    batch.run_process()
-    (id, type) = batch.commit_output(0)
-    shadow_density = dbvalue(id, type)
-    return shadow_density
+  batch.init_process("bradEstimateShadowsProcess")
+  batch.set_input_from_db(0, image)
+  batch.set_input_from_db(1, metadata)
+  batch.set_input_from_db(2, atmospheric_params)
+  batch.set_input_bool(3, True)  # True returns prob. density value
+  batch.run_process()
+  (id, type) = batch.commit_output(0)
+  shadow_density = dbvalue(id, type)
+  return shadow_density
 
 
 def estimate_shadows(image, metadata, atmospheric_params):
-    batch.init_process("bradEstimateShadowsProcess")
-    batch.set_input_from_db(0, image)
-    batch.set_input_from_db(1, metadata)
-    batch.set_input_from_db(2, atmospheric_params)
-    batch.set_input_bool(3, False)  # False returns probability value
-    batch.run_process()
-    (id, type) = batch.commit_output(0)
-    shadow_probs = dbvalue(id, type)
-    return shadow_probs
+  batch.init_process("bradEstimateShadowsProcess")
+  batch.set_input_from_db(0, image)
+  batch.set_input_from_db(1, metadata)
+  batch.set_input_from_db(2, atmospheric_params)
+  batch.set_input_bool(3, False)  # False returns probability value
+  batch.run_process()
+  (id, type) = batch.commit_output(0)
+  shadow_probs = dbvalue(id, type)
+  return shadow_probs
 
 
 def load_eigenspace(filename):
-    batch.init_process("bradLoadEigenspaceProcess")
-    batch.set_input_string(0, filename)
-    batch.run_process()
-    (eig_id, eig_type) = batch.commit_output(0)
-    eig = dbvalue(eig_id, eig_type)
-    return eig
+  batch.init_process("bradLoadEigenspaceProcess")
+  batch.set_input_string(0, filename)
+  batch.run_process()
+  (eig_id, eig_type) = batch.commit_output(0)
+  eig = dbvalue(eig_id, eig_type)
+  return eig
 
 
 def classify_image(eig, h_no, h_atmos, input_image_filename, tile_ni, tile_nj):
-    batch.init_process("bradClassifyImageProcess")
-    batch.set_input_from_db(0, eig)
-    batch.set_input_from_db(1, h_no)
-    batch.set_input_from_db(2, h_atmos)
-    batch.set_input_string(3, input_image_filename)
-    batch.set_input_unsigned(4, tile_ni)
-    batch.set_input_unsigned(5, tile_nj)
-    batch.run_process()
-    (vid, vtype) = batch.commit_output(0)
-    q_img = dbvalue(vid, vtype)
-    (vid, vtype) = batch.commit_output(1)
-    q_img_orig_size = dbvalue(vid, vtype)
-    return q_img, q_img_orig_size
->>>>>>> 0bac0ce7
+  batch.init_process("bradClassifyImageProcess")
+  batch.set_input_from_db(0, eig)
+  batch.set_input_from_db(1, h_no)
+  batch.set_input_from_db(2, h_atmos)
+  batch.set_input_string(3, input_image_filename)
+  batch.set_input_unsigned(4, tile_ni)
+  batch.set_input_unsigned(5, tile_nj)
+  batch.run_process()
+  (vid, vtype) = batch.commit_output(0)
+  q_img = dbvalue(vid, vtype)
+  (vid, vtype) = batch.commit_output(1)
+  q_img_orig_size = dbvalue(vid, vtype)
+  return q_img, q_img_orig_size