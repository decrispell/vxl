--- conflicted
+++ resolved
@@ -814,21 +814,7 @@
   batch.remove_data(lvcs.id)
   return gsd_i, gsd_j
 
-<<<<<<< HEAD
-
-def get_geocam_footprint(geocam, geotiff_filename, out_kml_filename, init_finish=True):
-  batch.init_process('vpglGeoFootprintProcess')
-  batch.set_input_from_db(0, geocam)
-  batch.set_input_string(1, geotiff_filename)
-  batch.set_input_string(2, out_kml_filename)
-  batch.set_input_bool(3, init_finish)
-  batch.run_process()
-
-
 def get_geocam_footprint_with_value(geocam, geotiff_filename, out_kml_filename="", write_kml=False):
-=======
-def get_geocam_footprint(geocam, geotiff_filename, out_kml_filename="", write_kml=False):
->>>>>>> e2ff1e1c
   batch.init_process("vpglGeoFootprintProcess2")
   batch.set_input_from_db(0, geocam)
   batch.set_input_string(1, geotiff_filename)
@@ -1658,42 +1644,6 @@
 
 # Backproject an image point onto the DEM and return a 3-d point
 def DEM_backproj(dem_mgr, cam, u, v, err_tol = 1.0):
-<<<<<<< HEAD
-    batch.init_process("vpglBackprojectDemProcess")
-    batch.set_input_from_db(0, dem_mgr)
-    batch.set_input_from_db(1, cam)
-    batch.set_input_double(2, u)
-    batch.set_input_double(3, v)
-    batch.set_input_double(4, err_tol)
-    status = batch.run_process()
-    if status:
-        (id0, type) = batch.commit_output(0)
-        x = batch.get_output_double(id0)
-        (id1, type) = batch.commit_output(1)
-        y = batch.get_output_double(id1)
-        (id2, type) = batch.commit_output(2)
-        z = batch.get_output_double(id2)
-        batch.remove_data(id0)
-        batch.remove_data(id1)
-        batch.remove_data(id2)
-        return (x, y, z)
-    raise VpglException("failed to backproject onto the DEM")
-
-# convert a geotiff image to a ASCII xyz point cloud file via a LVCS conversion
-def dem_to_pts_lvcs(img, cam, lvcs, out_file, is_convert_z = True):
-  batch.init_process("vpglConvertGeotiffToPointCloudProcess")
-  batch.set_input_from_db(0, img)
-  batch.set_input_from_db(1, cam)
-  batch.set_input_from_db(2, lvcs)
-  batch.set_input_string(3, out_file)
-  batch.set_input_bool(4, is_convert_z)
-  status = batch.run_process()
-  if status:
-    (id, type) = batch.commit_output(0)
-    n_pts = batch.get_output_unsigned(id)
-    return n_pts
-  raise VpglException("failed to convert geotiff to point clouds")
-=======
   batch.init_process("vpglBackprojectDemProcess")
   batch.set_input_from_db(0, dem_mgr)
   batch.set_input_from_db(1, cam)
@@ -1713,6 +1663,21 @@
     batch.remove_data(id2)
     return (x, y, z)
   raise VpglException("failed to backproject onto the DEM")
+
+# convert a geotiff image to a ASCII xyz point cloud file via a LVCS conversion
+def dem_to_pts_lvcs(img, cam, lvcs, out_file, is_convert_z = True):
+  batch.init_process("vpglConvertGeotiffToPointCloudProcess")
+  batch.set_input_from_db(0, img)
+  batch.set_input_from_db(1, cam)
+  batch.set_input_from_db(2, lvcs)
+  batch.set_input_string(3, out_file)
+  batch.set_input_bool(4, is_convert_z)
+  status = batch.run_process()
+  if status:
+    (id, type) = batch.commit_output(0)
+    n_pts = batch.get_output_unsigned(id)
+    return n_pts
+  raise VpglException("failed to convert geotiff to point clouds")
 
 # Project a reference image that controled by a rational camera onto target image domain using DEM
 def DEM_project_img(dem_mgr, ref_img, ref_cam, tgr_cam, tgr_i0, tgr_j0, tgr_ni, tgr_nj, err_tol = 1.0):
@@ -1733,5 +1698,4 @@
     (id1, type1) = batch.commit_output(1)
     err_cnt = batch.get_output_unsigned(id1)
     return out_img, err_cnt
-  raise VpglException("failed to project reference image to target image using DEM manager")
->>>>>>> e2ff1e1c
+  raise VpglException("failed to project reference image to target image using DEM manager")