--- conflicted
+++ resolved
@@ -370,22 +370,7 @@
     return mean_val
 
 
-<<<<<<< HEAD
-def image_mean(img):
-    bvxm_batch.init_process("vilImageMeanProcess")
-    bvxm_batch.set_input_from_db(0, img)
-    bvxm_batch.run_process()
-    (id, type) = bvxm_batch.commit_output(0)
-    mean_val = bvxm_batch.get_output_float(id)
-    bvxm_batch.remove_data(id)
-    return mean_val
-
-# n is the neighborhood to compute mean and variance, e.g. pass 5 for a
-# 5x5 neighborhood to compute mean and variance of
-
 # not in core vil_adaptor
-=======
->>>>>>> 5144ae0e
 def compute_mean_and_variance_image(img, n):
     bvxm_batch.init_process("vilMeanAndVarianceImageProcess")
     bvxm_batch.set_input_from_db(0, img)
