#include <vil_image_view.h>
#include <vil_save.h>
#include <vil_convert.h>
#include <vil/vil_new.h>
#include <vil/vil_image_view.h>
#include <vgl/algo/vgl_h_matrix_2d_compute_linear.h>
#include <vgl/algo/vgl_h_matrix_2d_compute_4point.h>
#include <vsol/vsol_point_2d.h>
#include <bsol/bsol_algs.h>

#include <baml/baml_warp.h>

#include "betr_pixelwise_change_detection.h"
#include "betr_pixelwise_change_detection_params.h"
#include "betr_event_trigger.h"

#include <cmath>


bool betr_pixelwise_change_detection::process() {
  // Hardcoded variables
  float change_prior = 0.01f;

  // Get params
  betr_pixelwise_change_detection_params* cd_params =
    dynamic_cast<betr_pixelwise_change_detection_params*>(params_.ptr());
  // Get a bounding box for the event polygon
  vsol_box_2d_sptr evt_bb = evt_evt_poly_->get_bounding_box();
  int bb_minx = evt_bb->get_min_x(), bb_miny = evt_bb->get_min_y();
  int bb_width = evt_bb->width(), bb_height = evt_bb->height();
  if (bb_minx < 0 || bb_minx + bb_width >= static_cast<int>(evt_imgr_->ni()) ||
    bb_miny < 0 || bb_miny + bb_height >= static_cast<int>(evt_imgr_->nj())) {
<<<<<<< HEAD
    std::cout << "WARNING: invalid bounding box\n";
=======
    std::cout << "WARNING: betr_pixelwise_change_detection invalid bounding box\n";
>>>>>>> e2ff1e1c
    avg_prob_ = -1.0;
    return true;
  }

  // Get cropped event image
  vil_image_view<vxl_uint_16> evt_img = evt_imgr_->get_view(
    bb_minx, bb_width, bb_miny, bb_height);

  // Convert polygon vertices
  int num_vertices = evt_evt_poly_->size();
  std::vector< vgl_homg_point_2d<double> > vert_evt(num_vertices);
  std::vector< vgl_homg_point_2d<double> > vert_ref(num_vertices);
  if (ref_evt_polys_.size() != 1 && multiple_ref_ == false) {
    std::cout << "not exactly one reference ref_poly in pixelwise_change_detection\n";
    return false;
  }

  // loop over all reference images and warp/crop to region of interest
  std::vector< vil_image_view<vxl_uint_16> > ref_img(ref_rescs_.size());
  std::vector< vil_image_view<vxl_uint_16> > ref_cropped(ref_rescs_.size());
  for (int i = 0; i < ref_cropped.size(); i++) {
    for (int p = 0; p < num_vertices; p++) {
      vert_evt[p].set(
        evt_evt_poly_->vertex(p)->x(), evt_evt_poly_->vertex(p)->y());
      vert_ref[p].set(
        ref_evt_polys_[i]->vertex(p)->x(), ref_evt_polys_[i]->vertex(p)->y());
    }

    // Compute a homography from ref image to evt image using the polygons
    //vgl_h_matrix_2d_compute_4point hc;
    vgl_h_matrix_2d_compute_linear hc;
    vgl_h_matrix_2d<double> ref_to_evt = hc.compute(vert_ref, vert_evt);

    // Compute homography to cropped event region and compose
    vgl_h_matrix_2d<double> evt_to_cropped;
    evt_to_cropped.set_identity();
    evt_to_cropped.set_translation(-bb_minx, -bb_miny);
    vgl_h_matrix_2d<double> ref_to_evt_cropped(evt_to_cropped.get_matrix()*ref_to_evt.get_matrix());
    vgl_h_matrix_2d<double> ref_to_evt_cropped2 = evt_to_cropped*ref_to_evt;

    
    if (!multiple_ref_) { // single image
      if (ref_rescs_.size() != 1) {
        std::cout << "not exactly one reference image\n";
        return false;
      }
      ref_img[0] = ref_rescs_[0]->get_view(); 
      baml_warp_perspective(ref_img[0], ref_to_evt_cropped, bb_width, bb_height, ref_cropped[0]);
    }
    else { // multiple images
      ref_img[i] = ref_rescs_[i]->get_view();
      baml_warp_perspective(ref_img[i], ref_to_evt_cropped, bb_width, bb_height, ref_cropped[i]);
    }
  }
  
  // TODO: GET REFERENCE REGIONS FOR BT

  // Setup pixel-wise probability buffers
  std::vector< vil_image_view<bool> > valid(ref_rescs_.size());
  for (int i = 0; i < ref_rescs_.size(); i++) {
    valid[i].set_size(bb_width, bb_height);
    valid[i].fill(true);
  }
  vil_image_view<float> evt_change_prob;

  std::string save_dir = "C:/Users/sca0161/Documents/hamadan_test/debug/";
  vil_save(evt_img, (save_dir + "event.tif").c_str());
  vil_save(ref_cropped[0], (save_dir + "ref.tif").c_str());

  // Compute pixel-wise likelihood using specified metric
  baml_change_detection cd( cd_params->pw_params_ );
  bool cd_success;
  if (!multiple_ref_) {
    cd_success = cd.detect(evt_img, ref_cropped[0], valid[0], evt_change_prob); 
  }
  else {
    cd_success = cd.multi_image_detect(evt_img, ref_cropped, valid, evt_change_prob);
  }
  if(! cd_success ){
<<<<<<< HEAD
    std::cout << "WARNING: change detection failure\n";
=======
    std::cout << "WARNING: betr_pixelwise_change_detection unsuccessful change detection\n";
>>>>>>> e2ff1e1c
    avg_prob_ = -1.0;
    return true;
  }

  // Convert to byte and save as prob map
  vil_image_view<vxl_byte> vis;
  vil_convert_stretch_range_limited( evt_change_prob, vis, 0.0f, 1.0f );
 
  i_offset_ = bb_minx; j_offset_ = bb_miny;

  vil_save(vis, (save_dir + "change_prob.tif").c_str());

  // create integral image to find area of highest average probability of change
  vil_image_view<float> integral_im;
  integral_im.set_size(bb_width + 1, bb_height + 1);
  integral_im.fill(0.0);
  // create integral image of pixels in polygon to use for normalization to find area of highest average probability of change
  vil_image_view<float> integral_im_poly;
  integral_im_poly.set_size(bb_width + 1, bb_height + 1);
  integral_im_poly.fill(0.0);

  //create vgl_polygon so that we can check if each pixel is in the polygon using with vgl contains function
  vgl_polygon<double> evt_vgl_poly = bsol_algs::vgl_from_poly(evt_evt_poly_);

  vil_image_view<float> temp;

  int num_in_poly = 0;
  // create integral images
  for( int y = 0; y < bb_height; y++ ){
    for (int x = 0; x < bb_width; x++) {
      if (!evt_vgl_poly.contains(x + bb_minx, y + bb_miny)) {
        vis(x, y) = static_cast<vxl_byte>(0);
        integral_im_poly(x + 1, y + 1) = 0 + integral_im_poly(x, y + 1) + integral_im_poly(x + 1, y) - integral_im_poly(x, y);
        evt_change_prob(x, y) = 0; // outside of the polygon there should be 0 probability of change
      }
      else {
        num_in_poly++;
        integral_im_poly(x + 1, y + 1) = 1 + integral_im_poly(x, y + 1) + integral_im_poly(x + 1, y) - integral_im_poly(x, y);
      }
      integral_im( x + 1, y + 1 ) = evt_change_prob(x, y) + integral_im(x, y + 1) + integral_im(x + 1, y) - integral_im(x, y);
    }
  }
  change_img_ = vil_new_image_resource_of_view(vis);
  // find region of highest probability
  int eventHeight = cd_params->pw_params_.event_height;
  int eventWidth = cd_params->pw_params_.event_width;
  if (eventHeight > evt_change_prob.nj()) eventHeight = evt_change_prob.nj();
  if (eventWidth > evt_change_prob.ni())eventWidth = evt_change_prob.ni();
  avg_prob_ = 0.0;
  bool valid_event = false;
  for (int x = 0; x < evt_change_prob.ni() - eventWidth + 1; x++) {
    for (int y = 0; y < evt_change_prob.nj() - eventHeight + 1; y++) {
      if ((integral_im_poly(x, y) + integral_im_poly(x + eventWidth, y + eventHeight) - integral_im_poly(x, y + eventHeight) - integral_im_poly(x + eventWidth, y)) == (eventHeight*eventWidth)) {
        float cur_average = (integral_im(x, y) + integral_im(x + eventWidth, y + eventHeight) - integral_im(x, y + eventHeight) - integral_im(x + eventWidth, y)) /
          (eventHeight*eventWidth);
        valid_event = true;
        if (cur_average > avg_prob_) {
          avg_prob_ = cur_average;
        }
      }
    }
  }
  if (!valid_event) avg_prob_ = integral_im(bb_width, bb_height) / integral_im_poly(bb_width, bb_height);
  return true;
<<<<<<< HEAD

  //// find region of highest probability
  //int eventHeight = cd_params->pw_params_.event_height;
  //int eventWidth = cd_params->pw_params_.event_width;
  //if (eventHeight > evt_change_prob.nj()) eventHeight = evt_change_prob.nj();
  //if (eventWidth > evt_change_prob.ni())eventWidth = evt_change_prob.ni();
  //avg_prob_ = 0.0;
  //for (int x = 0; x < evt_change_prob.ni() - eventWidth + 1; x++) {
  //  for (int y = 0; y < evt_change_prob.nj() - eventHeight + 1; y++) {
  //    float cur_average = (integral_im(x, y) + integral_im(x + eventWidth, y + eventHeight) - integral_im(x, y + eventHeight) - integral_im(x + eventWidth, y)) /
  //      (integral_im_poly(x, y) + integral_im_poly(x + eventWidth, y + eventHeight) - integral_im_poly(x, y + eventHeight) - integral_im_poly(x + eventWidth, y));
  //    if (cur_average > avg_prob_) {
  //      avg_prob_ = cur_average;
  //    }
  //  }
  //}
  //return true; 
=======
>>>>>>> e2ff1e1c
}<|MERGE_RESOLUTION|>--- conflicted
+++ resolved
@@ -30,11 +30,7 @@
   int bb_width = evt_bb->width(), bb_height = evt_bb->height();
   if (bb_minx < 0 || bb_minx + bb_width >= static_cast<int>(evt_imgr_->ni()) ||
     bb_miny < 0 || bb_miny + bb_height >= static_cast<int>(evt_imgr_->nj())) {
-<<<<<<< HEAD
-    std::cout << "WARNING: invalid bounding box\n";
-=======
     std::cout << "WARNING: betr_pixelwise_change_detection invalid bounding box\n";
->>>>>>> e2ff1e1c
     avg_prob_ = -1.0;
     return true;
   }
@@ -114,11 +110,7 @@
     cd_success = cd.multi_image_detect(evt_img, ref_cropped, valid, evt_change_prob);
   }
   if(! cd_success ){
-<<<<<<< HEAD
-    std::cout << "WARNING: change detection failure\n";
-=======
     std::cout << "WARNING: betr_pixelwise_change_detection unsuccessful change detection\n";
->>>>>>> e2ff1e1c
     avg_prob_ = -1.0;
     return true;
   }
@@ -183,7 +175,6 @@
   }
   if (!valid_event) avg_prob_ = integral_im(bb_width, bb_height) / integral_im_poly(bb_width, bb_height);
   return true;
-<<<<<<< HEAD
 
   //// find region of highest probability
   //int eventHeight = cd_params->pw_params_.event_height;
@@ -201,6 +192,4 @@
   //  }
   //}
   //return true; 
-=======
->>>>>>> e2ff1e1c
 }