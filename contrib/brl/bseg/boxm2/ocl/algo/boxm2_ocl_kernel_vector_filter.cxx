#include <iostream>
#include <fstream>
#include "boxm2_ocl_kernel_vector_filter.h"
#include <boct/boct_bit_tree.h>
#include <boxm2/ocl/boxm2_ocl_util.h>
#include <boxm2/boxm2_block.h>
#include <vul/vul_timer.h>
#include <vcl_compiler.h>

boxm2_ocl_kernel_vector_filter::
boxm2_ocl_kernel_vector_filter( bocl_device_sptr device,bool optimize_transfers) :
  device_(device),optimize_transfers_(optimize_transfers)
{
  compile_filter_kernel();
}


bool boxm2_ocl_kernel_vector_filter::compile_filter_kernel()
{
  std::vector<std::string> src_paths;
  std::string source_dir = boxm2_ocl_util::ocl_src_root();
  src_paths.push_back(source_dir + "scene_info.cl");
  src_paths.push_back(source_dir + "bit/bit_tree_library_functions.cl");
  src_paths.push_back(source_dir + "bit/kernel_filter_block.cl");

  //compilation options
  std::string options("");

  return kernel_.create_kernel(  &device_->context(), device_->device_id(),
                                 src_paths, "kernel_filter_block", options ,
                                 "boxm2 ocl kernel filter kernel");
}


bool boxm2_ocl_kernel_vector_filter::run(boxm2_scene_sptr scene, boxm2_opencl_cache_sptr opencl_cache, bvpl_kernel_vector_sptr filter_vector)
{
  float gpu_time=0.0f;

  // create a command queue.
  int status=0;
  cl_command_queue queue = clCreateCommandQueue(device_->context(),
                                                *(device_->device_id()),
                                                CL_QUEUE_PROFILING_ENABLE,&status);
  if (status!=0) {
    std::cerr<<"ERROR in initializing a queue\n";
    return false;
  }
  std::string identifier = device_->device_identifier();

  //cache size sanity check
  long binCache = opencl_cache->bytes_in_cache();
  std::cout<<"Filtering: Start MBs in cache: "<<binCache/(1024.0*1024.0)<<std::endl;

  // bit lookup buffer
  cl_uchar lookup_arr[256];
  boxm2_ocl_util::set_bit_lookup(lookup_arr);
  bocl_mem_sptr lookup=new bocl_mem(device_->context(), lookup_arr, sizeof(cl_uchar)*256, "bit lookup buffer");
  lookup->create_buffer(CL_MEM_READ_ONLY | CL_MEM_COPY_HOST_PTR);

  //center buffers
  bocl_mem_sptr centerX = new bocl_mem(device_->context(), boct_bit_tree::centerX, sizeof(cl_float)*585, "centersX lookup buffer");
  bocl_mem_sptr centerY = new bocl_mem(device_->context(), boct_bit_tree::centerY, sizeof(cl_float)*585, "centersY lookup buffer");
  bocl_mem_sptr centerZ = new bocl_mem(device_->context(), boct_bit_tree::centerZ, sizeof(cl_float)*585, "centersZ lookup buffer");
  centerX->create_buffer(CL_MEM_READ_ONLY | CL_MEM_COPY_HOST_PTR);
  centerY->create_buffer(CL_MEM_READ_ONLY | CL_MEM_COPY_HOST_PTR);
  centerZ->create_buffer(CL_MEM_READ_ONLY | CL_MEM_COPY_HOST_PTR);

  //cache size sanity check
  binCache = opencl_cache->bytes_in_cache();
  std::cout<<"Filtering: Bits and centers MBs in cache: "<<binCache/(1024.0*1024.0)<<std::endl;

  //iterate though the filters in the vector

  for (unsigned k= 0; k< filter_vector->kernels_.size(); k++)
  {
    bvpl_kernel_sptr filter = filter_vector->kernels_[k];

    std::stringstream filter_ident; filter_ident << filter->name() << '_' << filter->id();
    std::cout<<"Computing Filter: " << filter_ident.str() << " of size: " << filter->float_kernel_.size() <<std::endl;
    //filter->print();

    //set up the filter, filter buffer and other related filter variables
    std::vector<std::pair<vgl_point_3d<float>, bvpl_kernel_dispatch> >::iterator kit = filter->float_kernel_.begin();
    unsigned ci=0;
    cl_float4* filter_coeff = new cl_float4 [filter->float_kernel_.size()];
    for (; kit!= filter->float_kernel_.end(); kit++, ci++)
    {
      vgl_point_3d<float> loc = kit->first;
      float w = kit->second.c_;
#ifdef CL_ALIGNED
      filter_coeff[ci].s[0] = loc.x();
      filter_coeff[ci].s[1] = loc.y();
      filter_coeff[ci].s[2] = loc.z();
      filter_coeff[ci].s[3] = w;
#else // assuming cl_float4 is a typedef for float[4]
      float* f_c = static_cast<float*>(filter_coeff[ci]);
      f_c[0] = loc.x();
      f_c[1] = loc.y();
      f_c[2] = loc.z();
      f_c[3] = w;
#endif // CL_ALIGNED
    }
    bocl_mem * filter_buffer=new bocl_mem(device_->context(), filter_coeff, sizeof(cl_float4)*filter->float_kernel_.size(), "filter coefficient buffer");
    filter_buffer->create_buffer(CL_MEM_READ_WRITE | CL_MEM_COPY_HOST_PTR);

    unsigned int filter_size[1];
    filter_size[0]=filter->float_kernel_.size();
    bocl_mem_sptr filter_size_buffer = new bocl_mem(device_->context(), filter_size, sizeof(unsigned int), "filter_size buffer");
    filter_size_buffer->create_buffer(CL_MEM_READ_ONLY | CL_MEM_COPY_HOST_PTR);

    //iterate through all blocks
    std::map<boxm2_block_id, boxm2_block_metadata> blocks = scene->blocks();
    std::map<boxm2_block_id, boxm2_block_metadata>::iterator blk_iter;
    for (blk_iter = blocks.begin(); blk_iter != blocks.end(); ++blk_iter)
    {
      //clear cache
      opencl_cache->clear_cache();
      boxm2_block_metadata data = blk_iter->second;
      boxm2_block_id id = blk_iter->first;

      std::cout<<"Filtering Block"<< id << std::endl;

      //set up input data (currently hard-coded to be alpha)
      vul_timer transfer;
      bocl_mem* data_in = opencl_cache->get_data<BOXM2_ALPHA>(scene,id, 0, false);
      std::size_t dataSize = data_in->num_bytes();

      //set up output_data
      bocl_mem* filter_response = opencl_cache->get_data_new(scene,id, boxm2_data_traits<BOXM2_FLOAT>::prefix(filter_ident.str()), dataSize, false);

      //grab the block out of the cache as well
      bocl_mem* blk = opencl_cache->get_block(scene,id);
      bocl_mem* blk_info = opencl_cache->loaded_block_info();

      //set workspace
      std::size_t lThreads[] = {4, 4, 4};
      std::size_t gThreads[] = { RoundUp(data.sub_block_num_.x(), lThreads[0]),
        RoundUp(data.sub_block_num_.y(), lThreads[1]),
        RoundUp(data.sub_block_num_.z(), lThreads[2]) };

      binCache = opencl_cache->bytes_in_cache();
      std::cout<<"Filtering: Ready to execute MBs in cache: "<<binCache/(1024.0*1024.0)<<std::endl;

      //make it a reference so the destructor isn't called at the end...
      kernel_.set_arg( blk_info );
      kernel_.set_arg( blk );
      kernel_.set_arg( data_in );
      kernel_.set_arg( filter_response );
      kernel_.set_arg( filter_buffer );
      kernel_.set_arg( filter_size_buffer.ptr() );
      kernel_.set_arg( lookup.ptr() );
      kernel_.set_arg( centerX.ptr() );
      kernel_.set_arg( centerY.ptr() );
      kernel_.set_arg( centerZ.ptr() );
      kernel_.set_local_arg( lThreads[0]*lThreads[1]*lThreads[2]*sizeof(cl_uchar16) );  //local trees (uchar16 per local thread)
      kernel_.set_local_arg( lThreads[0]*lThreads[1]*lThreads[2]*sizeof(cl_uchar16) );  //neighbor trees (uchar16 per local thread)

      //execute kernel
      kernel_.execute( queue, 3, lThreads, gThreads);
      int status = clFinish(queue);
      if (!check_val(status, CL_SUCCESS, "KERNEL FILTER EXECUTE FAILED: " + error_to_string(status)))
        return false;

      gpu_time += kernel_.exec_time();

      //clear render kernel args so it can reset em on next execution
      kernel_.clear_args();
<<<<<<< HEAD
      if (!optimize_transfers_ ){
        //read filter response from gpu to cpu
        filter_response->read_to_buffer(queue);
        status = clFinish(queue);
        if (!check_val(status, CL_SUCCESS, "READ FILTER RESPONSE FAILED: " + error_to_string(status)))
          return false;

        //shallow remove from ocl cache unnecessary items from ocl cache.
        opencl_cache->shallow_remove_data(scene,id,boxm2_data_traits<BOXM2_FLOAT>::prefix(filter_ident.str()));
      }
      vcl_cout<<"Filtering: After execute MBs in cache: "<<binCache/(1024.0*1024.0)<<vcl_endl;
=======

      //read filter response from gpu to cpu
      filter_response->read_to_buffer(queue);
      status = clFinish(queue);
      if (!check_val(status, CL_SUCCESS, "READ FILTER RESPONSE FAILED: " + error_to_string(status)))
        return false;

      //shallow remove from ocl cache unnecessary items from ocl cache.
      std::cout<<"Filtering: After execute MBs in cache: "<<binCache/(1024.0*1024.0)<<std::endl;
      opencl_cache->shallow_remove_data(scene,id,boxm2_data_traits<BOXM2_FLOAT>::prefix(filter_ident.str()));
>>>>>>> 7f7f8b3d
    }  //end block iter for

    delete [] filter_coeff;
    delete filter_buffer;
    std::cout<<"For filter: " << filter_ident.str() << "gpu_time:  " << gpu_time << " ms" <<std::endl;
  }
  return true;
}<|MERGE_RESOLUTION|>--- conflicted
+++ resolved
@@ -165,7 +165,7 @@
 
       //clear render kernel args so it can reset em on next execution
       kernel_.clear_args();
-<<<<<<< HEAD
+
       if (!optimize_transfers_ ){
         //read filter response from gpu to cpu
         filter_response->read_to_buffer(queue);
@@ -177,18 +177,6 @@
         opencl_cache->shallow_remove_data(scene,id,boxm2_data_traits<BOXM2_FLOAT>::prefix(filter_ident.str()));
       }
       vcl_cout<<"Filtering: After execute MBs in cache: "<<binCache/(1024.0*1024.0)<<vcl_endl;
-=======
-
-      //read filter response from gpu to cpu
-      filter_response->read_to_buffer(queue);
-      status = clFinish(queue);
-      if (!check_val(status, CL_SUCCESS, "READ FILTER RESPONSE FAILED: " + error_to_string(status)))
-        return false;
-
-      //shallow remove from ocl cache unnecessary items from ocl cache.
-      std::cout<<"Filtering: After execute MBs in cache: "<<binCache/(1024.0*1024.0)<<std::endl;
-      opencl_cache->shallow_remove_data(scene,id,boxm2_data_traits<BOXM2_FLOAT>::prefix(filter_ident.str()));
->>>>>>> 7f7f8b3d
     }  //end block iter for
 
     delete [] filter_coeff;
