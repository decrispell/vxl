    //Render height map kernel, step cell fucntor is in "expected_functor"
//choose the correct MOG type/size
#ifdef RENDER_HEIGHT_MAP
//need to define a struct of type AuxArgs with auxiliary arguments
// to supplement cast ray args
typedef struct
{
  __global float* alpha;
  __global MOG_TYPE* mog;
  float* expdepth;
  float* expdepthsqr;
  float* probsum;
  float* expint;
  float* vis;
} AuxArgs;

//forward declare cast ray (so you can use it)
void cast_ray(int,int,float,float,float,float,float,float,
              __constant RenderSceneInfo*, __global int4*,
              __local uchar16*, __constant uchar *,__local uchar *,
              float*, AuxArgs, float tnear, float tfar);
__kernel
void
render_height_map(__constant  RenderSceneInfo    * linfo,
                  __global    int4               * tree_array,
                  __global    float              * alpha_array,
                  __global    float4             * ray_origins,
                  __global    float4             * ray_directions,
                  __global    MOG_TYPE           * mixture_array,
                  __global    float              * exp_image,
                  __global    float              * height_map,    // input image and store vis_inf and pre_inf
                  __global    float              * height_var_map,// sum of squares.
                  __global    uint4              * exp_image_dims,
                  __global    float              * output,
                  __constant  uchar              * bit_lookup,
                  __global    float              * vis_image,
                  __global    float              * prob_image,
                  __local     uchar16            * local_tree,
                  __local     uchar              * cumsum,        // cumulative sum helper for data pointer
                  __local     int                * imIndex)
{
  //----------------------------------------------------------------------------
  //get local id (0-63 for an 8x8) of this patch + image coordinates and camera
  // check for validity before proceeding
  //----------------------------------------------------------------------------
  uchar llid = (uchar)(get_local_id(0) + get_local_size(0)*get_local_id(1));
  int i=0,j=0;
  i=get_global_id(0);
  j=get_global_id(1);
  imIndex[llid] = j*get_global_size(0) + i;
  // check to see if the thread corresponds to an actual pixel as in some
  // cases #of threads will be more than the pixels.
  if (i>=(*exp_image_dims).z || j>=(*exp_image_dims).w)
    return;

  //----------------------------------------------------------------------------
  // Calculate ray origin, and direction
  // (make sure ray direction is never axis aligned)
  //----------------------------------------------------------------------------
  float4 ray_o = ray_origins[imIndex[llid]];
  float4 ray_d = ray_directions[imIndex[llid]];
  float ray_ox, ray_oy, ray_oz, ray_dx, ray_dy, ray_dz;

  calc_scene_ray_generic_cam(linfo, ray_o, ray_d, &ray_ox, &ray_oy, &ray_oz, &ray_dx, &ray_dy, &ray_dz);

  float expdepth   = 0.0f;
  float expdepthsqr= 0.0f;
  float expint  = exp_image[imIndex[llid]];
  float probsum =prob_image[imIndex[llid]];
  float vis     = vis_image[imIndex[llid]];
  float vis1 = vis;
  AuxArgs aux_args;
  aux_args.alpha  = alpha_array;
  aux_args.mog = mixture_array;
  aux_args.expdepth = &expdepth;
  aux_args.expdepthsqr = &expdepthsqr;
  aux_args.probsum = &probsum;
  aux_args.expint = &expint;
  aux_args.vis = &vis1;
  cast_ray( i, j,
            ray_ox, ray_oy, ray_oz,
            ray_dx, ray_dy, ray_dz,
            linfo, tree_array,                                    //scene info
            local_tree, bit_lookup, cumsum, &vis, aux_args, 0, MAXFLOAT);      //utility info

  //store the expected intensity
  height_map[imIndex[llid]] =height_map[imIndex[llid]]+ ((* aux_args.expdepth)*linfo->block_len);
  height_var_map[imIndex[llid]] =height_var_map[imIndex[llid]]+ ((* aux_args.expdepthsqr)*linfo->block_len*linfo->block_len);
  prob_image[imIndex[llid]] = (* aux_args.probsum);
  //store visibility at the end of this block
  vis_image[imIndex[llid]]  = vis;
  exp_image[imIndex[llid]]  = expint;
}
#endif // RENDER_HEIGHT_MAP

//Render height map kernel, step cell fucntor is in "expected_functor"
//choose the correct MOG type/size
#ifdef INGEST_HEIGHT_MAP
//need to define a struct of type AuxArgs with auxiliary arguments
// to supplement cast ray args
typedef struct
{
  __global float * alpha;
<<<<<<< HEAD
//  __global float  outimg;
=======
   float  outimg;
>>>>>>> 41b7be30
  float resolution ;
} AuxArgs;

//forward declare cast ray (so you can use it)
void cast_ray(int,int,float,float,float,float,float,float,
              __constant RenderSceneInfo*, __global int4*,
              __local uchar16*, __constant uchar *,__local uchar *,
              float*, AuxArgs,float tnear, float tfar);
__kernel
void ingest_height_map(__constant  RenderSceneInfo    * linfo,
                       __global    uint4              * image_dims,
                       __global    float4             * ray_origin_buff,
                       __global    float              * outimg_buff,
                       __global    int4               * tree_array,
                       __global    float              * alpha_array,
                       __constant  uchar              * bit_lookup,
                       __local     uchar16            * local_tree,
                       __local     uchar              * cumsum,        // cumulative sum helper for data pointer
                       __local     int                * imIndex)
{
  //----------------------------------------------------------------------------
  //get local id (0-63 for an 8x8) of this patch + image coordinates and camera
  // check for validity before proceeding
  //----------------------------------------------------------------------------
  uchar llid = (uchar)(get_local_id(0) + get_local_size(0)*get_local_id(1));
  int i=0,j=0;
  i=get_global_id(0);
  j=get_global_id(1);
  imIndex[llid] = j*get_global_size(0)+i;
  // check to see if the thread corresponds to an actual pixel as in some
  // cases #of threads will be more than the pixels.
  if (i>=(*image_dims).z || j>=(*image_dims).w)
    return;

  //----------------------------------------------------------------------------
  // Calculate ray origin, and direction
  // (make sure ray direction is never axis aligned)
  //----------------------------------------------------------------------------
  float4 ray_o = ray_origin_buff[ imIndex[llid] ];

  float4 ray_d = (float4)( 0.001,  0.001, -1.0, 1.0);

  float ray_ox = 0.0f;float ray_oy = 0.0f;float ray_oz = 0.0f;
  float ray_dx = 0.0f;float ray_dy = 0.0f;float ray_dz = 0.0f;

  calc_scene_ray_generic_cam(linfo, ray_o, ray_d,
                             &ray_ox, &ray_oy, &ray_oz,
                             &ray_dx, &ray_dy, &ray_dz);

  ////----------------------------------------------------------------------------
  //// we know i,j map to a point on the image, have calculated ray
  //// BEGIN RAY TRACE
  ////----------------------------------------------------------------------------

  AuxArgs aux_args;
  float out1 =0.0f;
  aux_args.alpha  = alpha_array;
//  aux_args.outimg = out1;
  float vis =1.0;

  cast_ray( i, j,
            ray_ox, ray_oy, ray_oz,
            ray_dx, ray_dy, ray_dz,
            linfo, tree_array,                                    //scene info
            local_tree, bit_lookup, cumsum, &vis, aux_args,0,MAXFLOAT);      //utility info

}
#endif // INGEST_HEIGHT_MAP
#ifdef COMPUTE_PROB_HEIGHT_MAP_BP
//need to define a struct of type AuxArgs with auxiliary arguments
// to supplement cast ray args
typedef struct
{
    __global float* alpha;
    float* probsum;
    float hmap;
    float var;
    float* vis;
} AuxArgs;

//forward declare cast ray (so you can use it)
void cast_ray(int, int, float, float, float, float, float, float,
    __constant RenderSceneInfo*, __global int4*,
    __local uchar16*, __constant uchar *, __local uchar *,
    float*, AuxArgs, float tnear, float tfar);
__kernel void
computer_prob_height_map_bp(__constant  RenderSceneInfo    * linfo,
                            __global    float              * z,
                            __global    float              * xint,
                            __global    float              * yint,
                            __global    float              * scene_origin,
                            __global    int4               * tree_array,
                            __global    float              * alpha_array,
                            __global    float              * height_map,    // input image and store vis_inf and pre_inf
                            __global    float              * height_var_map,// sum of squares.
                            __global    uint4              * exp_image_dims,
                            __global    float              * output,
                            __constant  uchar              * bit_lookup,
                            __global    float              * vis_image,
                            __global    float              * prob_norm_image,
                            __local     uchar16            * local_tree,
                            __local     uchar              * cumsum,        // cumulative sum helper for data pointer
                            __local     int                * imIndex)
{
    //----------------------------------------------------------------------------
    //get local id (0-63 for an 8x8) of this patch + image coordinates and camera
    // check for validity before proceeding
    //----------------------------------------------------------------------------
    uchar llid = (uchar)(get_local_id(0) + get_local_size(0)*get_local_id(1));
    int i = 0, j = 0;
    i = get_global_id(0);
    j = get_global_id(1);

    // check to see if the thread corresponds to an actual pixel as in some
    // cases #of threads will be more than the pixels.
    if (i >= (*exp_image_dims).z || j >= (*exp_image_dims).w)
        return;

    //----------------------------------------------------------------------------
    // Calculate ray origin, and direction
    // (make sure ray direction is never axis aligned)
    //----------------------------------------------------------------------------
    float ray_ox = scene_origin[0] + ((float)i + 0.5f)*(*xint);
    float ray_oy = scene_origin[1] + ((float)j + 0.5f)*(*yint);
    float ray_oz = (*z);
    float ray_dx = 0, ray_dy = 0, ray_dz = -1;

    float4 ray_o = (float4)(ray_ox, ray_oy, ray_oz, 1.0);
    float4 ray_d = (float4)(ray_dx, ray_dy, ray_dz, 1.0);

    ray_o = ray_o - linfo->origin;  ray_o.w = 1.0f; //translate ray o to zero out scene origin
    ray_o = ray_o / linfo->block_len; ray_o.w = 1.0f;

    //thresh ray direction components - too small a treshhold causes axis aligned
    //viewpoints to hang in infinite loop (block loop)
    float thresh = exp2(-14.0f);
    if (fabs(ray_d.x) < thresh) ray_d.x = copysign(thresh, ray_d.x);
    if (fabs(ray_d.y) < thresh) ray_d.y = copysign(thresh, ray_d.y);
    if (fabs(ray_d.z) < thresh) ray_d.z = copysign(thresh, ray_d.z);
    ray_d.w = 0.0f; ray_d = normalize(ray_d);

    //store float 3's
    ray_ox = ray_o.x;     ray_oy = ray_o.y;     ray_oz = ray_o.z;
    ray_dx = ray_d.x;     ray_dy = ray_d.y;     ray_dz = ray_d.z;

    imIndex[llid] = j*get_global_size(0) + i;


    float hmap = height_map[imIndex[llid]];
    float var = height_var_map[imIndex[llid]];
    float probsum = prob_norm_image[imIndex[llid]];
    float vis = vis_image[imIndex[llid]];
    AuxArgs aux_args;
    aux_args.alpha = alpha_array;
    aux_args.hmap = hmap;
    aux_args.var = var;
    aux_args.probsum = &probsum;
    aux_args.vis = &vis;
    cast_ray(i, j,
        ray_ox, ray_oy, ray_oz,
        ray_dx, ray_dy, ray_dz,
        linfo, tree_array,                                    //scene info
        local_tree, bit_lookup, cumsum, &vis, aux_args, 0, MAXFLOAT);      //utility info
    prob_norm_image[imIndex[llid]] = (*aux_args.probsum);
    //store visibility at the end of this block
    vis_image[imIndex[llid]] = (*aux_args.vis);

}
#endif // COMPUTE_PROB_HEIGHT_MAP_BP
#ifdef INGEST_HEIGHT_MAP_BP
//need to define a struct of type AuxArgs with auxiliary arguments
// to supplement cast ray args
typedef struct
{
    __global float* alpha;
    __global float* aux0;
    __global float* aux3;
    float* probsum;
    float probnormsum;
    int i;
    int j;
    int ni;
    int cl_ni;
    int nj;
    __global float *hmapimg;
    __global float *hmapvarimg;
    int numsamples;
    __global int * samples;
    float* vis;
} AuxArgs;

//forward declare cast ray (so you can use it)
void cast_ray(int, int, float, float, float, float, float, float,
            __constant RenderSceneInfo*, __global int4*,
            __local uchar16*, __constant uchar *, __local uchar *,
            float*, AuxArgs, float tnear, float tfar);
__kernel void
ingest_height_map_bp(__constant  RenderSceneInfo    * linfo,
                     __global    float              * z,
                     __global    float              * xint,
                     __global    float              * yint,
                     __global    float              * scene_origin,
                     __global    int4               * tree_array,
                     __global    float              * alpha_array,
                     __global    float              * aux0_array,
                     __global    float              * aux3_array,
                     __global    float              * height_map,    // input image and store vis_inf and pre_inf
                     __global    float              * height_var_map,// sum of squares.
                     __global    uint4              * exp_image_dims,
                     __global    int                * numsamples,
                     __global    int                * rsamples,
                     __global    float              * output,
                     __constant  uchar              * bit_lookup,
                     __global    float              * vis_image,
                     __global    float              * prob_image,
                     __global    float              * prob_norm_image,
                     __local     uchar16            * local_tree,
                     __local     uchar              * cumsum,        // cumulative sum helper for data pointer
                     __local     int                * imIndex)
{
    //----------------------------------------------------------------------------
    //get local id (0-63 for an 8x8) of this patch + image coordinates and camera
    // check for validity before proceeding
    //----------------------------------------------------------------------------
    uchar llid = (uchar)(get_local_id(0) + get_local_size(0)*get_local_id(1));
    int i = 0, j = 0;
    i = get_global_id(0);
    j = get_global_id(1);

    // check to see if the thread corresponds to an actual pixel as in some
    // cases #of threads will be more than the pixels.
    if (i >= (*exp_image_dims).z || j >= (*exp_image_dims).w)
        return;

    //----------------------------------------------------------------------------
    // Calculate ray origin, and direction
    // (make sure ray direction is never axis aligned)
    //----------------------------------------------------------------------------
    float ray_ox = scene_origin[0] + ((float)i + 0.5f)*(*xint);
    float ray_oy = scene_origin[1] + ((float)j + 0.5f)*(*yint);
    float ray_oz = (*z);
    float ray_dx = 0, ray_dy = 0, ray_dz = -1;

    float4 ray_o = (float4)(ray_ox, ray_oy, ray_oz, 1.0);
    float4 ray_d = (float4)(ray_dx, ray_dy, ray_dz, 1.0);

    ray_o = ray_o - linfo->origin;  ray_o.w = 1.0f; //translate ray o to zero out scene origin
    ray_o = ray_o / linfo->block_len; ray_o.w = 1.0f;

    //thresh ray direction components - too small a treshhold causes axis aligned
    //viewpoints to hang in infinite loop (block loop)
    float thresh = exp2(-14.0f);
    if (fabs(ray_d.x) < thresh) ray_d.x = copysign(thresh, ray_d.x);
    if (fabs(ray_d.y) < thresh) ray_d.y = copysign(thresh, ray_d.y);
    if (fabs(ray_d.z) < thresh) ray_d.z = copysign(thresh, ray_d.z);
    ray_d.w = 0.0f; ray_d = normalize(ray_d);

    //store float 3's
    ray_ox = ray_o.x;     ray_oy = ray_o.y;     ray_oz = ray_o.z;
    ray_dx = ray_d.x;     ray_dy = ray_d.y;     ray_dz = ray_d.z;

    imIndex[llid] = j*get_global_size(0) + i;
    float hmap = height_map[imIndex[llid]];
    float var = height_var_map[imIndex[llid]];
    float probsum = prob_image[imIndex[llid]];
    float probnormsum = prob_norm_image[imIndex[llid]];
    float vis = vis_image[imIndex[llid]];
    AuxArgs aux_args;
    aux_args.alpha = alpha_array;
    aux_args.aux0 = aux0_array;
    aux_args.aux3 = aux3_array;
    aux_args.i = i;
    aux_args.j = j;
    aux_args.cl_ni = get_global_size(0);
    aux_args.ni = (*exp_image_dims).z;
    aux_args.nj = (*exp_image_dims).w;
    aux_args.hmapimg = height_map;
    aux_args.hmapvarimg = height_var_map;
    aux_args.numsamples = *numsamples;
    aux_args.samples = rsamples;
    aux_args.probsum = &probsum;
    aux_args.probnormsum = probnormsum;
    aux_args.vis = &vis;
    cast_ray(i, j,
        ray_ox, ray_oy, ray_oz,
        ray_dx, ray_dy, ray_dz,
        linfo, tree_array,                                    //scene info
        local_tree, bit_lookup, cumsum, &vis, aux_args, 0, MAXFLOAT);
    prob_image[imIndex[llid]] = (*aux_args.probsum);
    //store visibility at the end of this block
    vis_image[imIndex[llid]] = (*aux_args.vis);
}
#endif // INGEST_HEIGHT_MAP_BP

#ifdef INGEST_HEIGHT_MAP_BP_ALPHA
__kernel void update_hmap_bp(__constant  RenderSceneInfo    * linfo,
                             __global    int4               * tree_array,
                             __global    float              * alpha_array,
                             __global    float              * aux0_array,
                             __global    float              * aux3_array)
{
    int gid = get_global_id(0);
    int datasize = linfo->data_len;
    if (gid<datasize)
    {
        float cumlen = aux0_array[gid];
        if (cumlen > 1e-20f)
        {
            float beta = aux3_array[gid] / cumlen;
            beta = clamp(beta, 0.001f, 100.0f);
            float multiplier = pow(beta, 1.0f);
            alpha_array[gid] = alpha_array[gid] * multiplier;
        }
    }
}
#endif
#ifdef INGEST_BUCKEYE_DEM
//need to define a struct of type AuxArgs with auxiliary arguments
// to supplement cast ray args
typedef struct
{
  __global float * belief;
  __global float * uncertainty;
  float  first_depth;
  float  last_depth;
} AuxArgs;

//forward declare cast ray (so you can use it)
void cast_ray(int,int,float,float,float,float,float,float,
              __constant RenderSceneInfo*, __global int4*,
              __local uchar16*, __constant uchar *,__local uchar *,
              float*, AuxArgs, float tnear, float tfar);
__kernel
void ingest_buckeye_dem(__constant  RenderSceneInfo    * linfo,
                       __global    uint4              * image_dims,
                       __global    float4             * ray_origin_buff,
                       __global    float              * a1_buff,
                       __global    float              * a2_buff,
                       __global    int4               * tree_array,
                       __global    float              * aux0_array,
                       __global    float              * aux1_array,
                       __constant  uchar              * bit_lookup,
                       __local     uchar16            * local_tree,
                       __local     uchar              * cumsum,        // cumulative sum helper for data pointer
                       __local     int                * imIndex)
{
  //----------------------------------------------------------------------------
  //get local id (0-63 for an 8x8) of this patch + image coordinates and camera
  // check for validity before proceeding
  //----------------------------------------------------------------------------
  uchar llid = (uchar)(get_local_id(0) + get_local_size(0)*get_local_id(1));
  int i=0,j=0;
  i=get_global_id(0);
  j=get_global_id(1);
  imIndex[llid] = j*get_global_size(0)+i;
  // check to see if the thread corresponds to an actual pixel as in some
  // cases #of threads will be more than the pixels.
  if (i>=(*image_dims).z || j>=(*image_dims).w)
    return;

  float first_depth = a1_buff[imIndex[llid]];
  float last_depth = a2_buff[imIndex[llid]];

  //----------------------------------------------------------------------------
  // Calculate ray origin, and direction
  // (make sure ray direction is never axis aligned)
  //----------------------------------------------------------------------------
  float4 ray_o = ray_origin_buff[ imIndex[llid] ];

  float4 ray_d = (float4)( 0.001,  0.001, -1.0, 1.0);

  float ray_ox = 0.0f;float ray_oy = 0.0f;float ray_oz = 0.0f;
  float ray_dx = 0.0f;float ray_dy = 0.0f;float ray_dz = 0.0f;

  calc_scene_ray_generic_cam(linfo, ray_o, ray_d,
                             &ray_ox, &ray_oy, &ray_oz,
                             &ray_dx, &ray_dy, &ray_dz);

  ////----------------------------------------------------------------------------
  //// we know i,j map to a point on the image, have calculated ray
  //// BEGIN RAY TRACE
  ////----------------------------------------------------------------------------

  AuxArgs aux_args;

  aux_args.belief  = aux0_array;
  aux_args.uncertainty = aux1_array;
  // This happens sometimes, not sure why.
  if (first_depth > last_depth) {
    aux_args.first_depth = last_depth;
    aux_args.last_depth = first_depth;
  }
  else {
    aux_args.first_depth = first_depth;
    aux_args.last_depth = last_depth;
  }
  float vis = 1.0;

  cast_ray( i, j,
            ray_ox, ray_oy, ray_oz,
            ray_dx, ray_dy, ray_dz,
            linfo, tree_array,                                    //scene info
            local_tree, bit_lookup, cumsum, &vis, aux_args,0,MAXFLOAT);      //utility info

}
#endif // INGEST_BUCKEYE_DEM<|MERGE_RESOLUTION|>--- conflicted
+++ resolved
@@ -101,11 +101,7 @@
 typedef struct
 {
   __global float * alpha;
-<<<<<<< HEAD
-//  __global float  outimg;
-=======
-   float  outimg;
->>>>>>> 41b7be30
+//  float  outimg;
   float resolution ;
 } AuxArgs;
 
