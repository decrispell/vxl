// This is brl/baml/baml_detect_change.cxx

#include <iomanip>
#include <algorithm>
#include <vnl/vnl_math.h>//for more portable isinf

#include <vnl/vnl_inverse.h>
#include <vil/vil_save.h>
#include <vil/vil_convert.h>
#include <vil/vil_crop.h>
#include <vil/algo/vil_structuring_element.h>
#include <vil/algo/vil_sobel_3x3.h>
#include <vil/algo/vil_median.h>
#include <vil/algo/vil_gauss_filter.h>

#include "baml_birchfield_tomasi.h"
#include "baml_detect_change.h"
#include "baml_census.h"
#include "baml_utilities.h"
#include "bsta/bsta_histogram.h"

#include <vul/vul_file_iterator.h>
#include <vil/vil_load.h>

//--------------------------SINGLE IMAGE CHANGE DETECTION----------------------------------
bool baml_change_detection::detect(
  const vil_image_view<vxl_uint_16>& img_target,
  const vil_image_view<vxl_uint_16>& img_ref,
  const vil_image_view<bool>& valid,
  vil_image_view<float>& change_prob_target)
{
  int width = img_target.ni();
  int height = img_target.nj();

  // Compute probabilities given background/foreground
  vil_image_view<float> bg_prob;
  float fg_prob = 0;
  bool cd_success = detect_internal(
    img_target, img_ref, valid, bg_prob, fg_prob);
  if (!cd_success) return false;

  change_prob_target.set_size(width, height);
  change_prob_target.fill(0.0);

  // Compute probability of change
  for (int y = 0; y < height; y++) {
    for (int x = 0; x < width; x++) {
      if (valid(x, y) == false) continue;

      change_prob_target(x, y) = params_.pChange*fg_prob / (
        params_.pChange*fg_prob + (1.0f-params_.pChange)*bg_prob(x,y));
    }
  }

  return true;
}


//--------------------------MULTI IMAGE CHANGE DETECTION----------------------------------
bool 
baml_change_detection::multi_image_detect(
  const vil_image_view<vxl_uint_16>& img_target,
  const std::vector<vil_image_view<vxl_uint_16> >& img_ref,
  const std::vector<vil_image_view<bool> >& valid,
  vil_image_view<float>& change_prob_target) 
{  
  std::vector<vil_image_view<float> > bg_probs;
  std::vector<float> fg_probs;
  int max_x_off = 0;
  int crop_width = 0;
  int max_y_off = 0;
  int crop_height = 0;

  // Use internal change detection function to align/obtain probabilities
  bool cd_success = detect_multi_internal(
    img_target, img_ref, valid, bg_probs, 
    fg_probs, max_x_off, crop_width, max_y_off, crop_height);
  if (!cd_success) return false;

  // Create a change probability map that is the same size as the input 
  // target image and a cropped view of the map
  vil_image_view<float> change_prob_target_big; 
  change_prob_target_big.set_size(img_target.ni(), img_target.nj());
  change_prob_target_big.fill(0.0);
  vil_image_view<float> change_prob_target_crop = vil_crop(
    change_prob_target_big, max_x_off, crop_width, max_y_off, crop_height); 

  // Use configured combination method
  if (strcmp((params_.multi_method).c_str(), "product") == 0) { 
    baml_change_detection::multi_product(
      bg_probs, fg_probs, change_prob_target_crop);
  }
  else if (strcmp((params_.multi_method).c_str(), "sum") == 0) { 
    baml_change_detection::multi_sum(
      bg_probs, fg_probs, change_prob_target_crop);
  }
  else if (strcmp((params_.multi_method).c_str(), "maximum") == 0) { 
    baml_change_detection::multi_max_prob(
      bg_probs, fg_probs, change_prob_target_crop);
  }
  else {
    std::cerr << "Multi-image fusion method not recognized";
    return false;
  }

  // Return a probability map that is the same size as the target input. Any 
  // pixels that were cropped for image alignment refinement are 0 probability
  change_prob_target.deep_copy(change_prob_target_big);
  return true;
}


//--------------------------EXPECTED TIME OF CHANGE----------------------------------
bool baml_change_detection::expected_time_change(
  const vil_image_view<vxl_uint_16>& img_target,
  const std::vector<vil_image_view<vxl_uint_16> >& img_ref,
  const std::vector<vil_image_view<bool> >& valid,
  vil_image_view<float>& change_time)
{
  float alpha = 1.0f;

  // Use internal change detection function to align/obtain scores
  std::vector<vil_image_view<float> > bg_probs;
  std::vector<float> fg_probs;
  int max_x_off = 0;
  int crop_width = 0;
  int max_y_off = 0;
  int crop_height = 0;
  detect_multi_internal(img_target, img_ref, valid, bg_probs, 
    fg_probs, max_x_off, crop_width, max_y_off, crop_height);

  change_time.set_size(crop_width, crop_height);
  change_time.fill(0.0);

  // Temp visualizations to look at for debugging purposes
  //vil_image_view<float> sum_num_im, sum_denom_im; 
  //sum_num_im.set_size(width, height); // temp
  //sum_num_im.fill(0.0); // temp
  //sum_denom_im.set_size(width, height); // temp
  //sum_denom_im.fill(0.0); // temp

  /*/ Method 1: Expect time of change 
  for (int x = 0; x < crop_width; x++) {
    for (int y = 0; y < crop_height; y++) {
      float sum_numerator = 0.0f;
      float sum_denominator = 0.0f;
      for (int t = -1; t < (int)bg_probs.size(); t++) {
        float product = 0.0f;
        for (int s = t + 1; s < bg_probs.size(); s++) {
          product += log(bg_probs[s](x, y)*alpha + fg_probs[s] * (1 - alpha));
        }
        product += (t + 1)*log(fg_probs[0]);
        sum_numerator += t*exp(product);
        sum_denominator += exp(product);
      }
      change_time(x, y) = sum_numerator / sum_denominator;
      //sum_denom_im(x, y) = sum_denominator;
      //sum_num_im(x, y) = sum_numerator;
    }
  }*/

  // Method 2: arg max
  for (int x = 0; x < crop_width; x++) { // loop over each pixel
    for (int y = 0; y < crop_height; y++) {
      float arg_max_prob = FLT_MIN;// -FLT_MAX;
      float best_t = 0.0f;
      for (int t = -1; t < (int)bg_probs.size(); t++) { 
        float product = 0.0f;
        for (int s = t + 1; s < (int)bg_probs.size(); s++) {
          product += log(bg_probs[s](x, y)*alpha + fg_probs[s] * (1.0f - alpha));
        }
        product += (t + 1)*log(fg_probs[0]);
        if (arg_max_prob < product) {
          arg_max_prob = product;
          best_t = (float)t;
        }
      }
      change_time(x, y) = best_t;
    }
  }
  return true;
}


//-------SINGLE IMAGE CHANGE DETECTION INTERNAL--------------------------
bool baml_change_detection::detect_internal(
  const vil_image_view<vxl_uint_16>& img_target,
  const vil_image_view<vxl_uint_16>& img_ref,
  const vil_image_view<bool>& valid,
  vil_image_view<float>& bg_prob,
  float& fg_prob)
{
  // Cap the registration search if bad input
  int reg_rad = std::min(20, std::max(0,
    params_.registration_refinement_rad));

  // Correct gain/offset
  vil_image_view<vxl_uint_16> corr_ref;
  if (params_.correct_gain_offset)
    baml_correct_gain_offset_tiled(
      img_target, img_ref, valid, params_.num_tiles, corr_ref);
  else
    corr_ref.deep_copy(img_ref);

  bool dc_success = false;

  vil_image_view<vxl_uint_16> img_tar_crop;
  vil_image_view<vxl_uint_16> img_ref_crop;
  vil_image_view <bool> valid_crop;
  vil_image_view<float> cur_bg_prob;
  vil_image_view<float> cur_bg_prob_crop;
  cur_bg_prob.set_size(img_ref.ni(), img_ref.nj());
  
  int tar_x_off; // target x (width) offset 
  int tar_y_off; // target y (height) offset 
  int ref_x_off; // reference x (width) offset
  int ref_y_off; // reference x (height) offset
  int crop_n_i; // cropped width
  int crop_n_j; // cropped height
  float max_mean = 0.0f;

  // Try all offsets within the selected translational radius
  for (int x_off = -reg_rad; x_off <= reg_rad; x_off++) {
    for (int y_off = -reg_rad; y_off <= reg_rad; y_off++) {

      // Determine cropping offsets and size
      if (x_off < 0) {
        ref_x_off = -x_off;
        tar_x_off = 0;
        crop_n_i = img_ref.ni() + x_off;
      }
      else {
        ref_x_off = 0;
        tar_x_off = x_off;
        crop_n_i = img_ref.ni() - x_off;
      }
      if (y_off < 0) {
        ref_y_off = -y_off;
        tar_y_off = 0;
        crop_n_j = img_ref.nj() + y_off;
      }
      else {
        ref_y_off = 0;
        tar_y_off = y_off;
        crop_n_j = img_ref.nj() - y_off;
      }

      // Crop the images
      cur_bg_prob.fill(0.0);
      img_tar_crop = vil_crop(
        img_target, tar_x_off, crop_n_i, tar_y_off, crop_n_j);
      img_ref_crop = vil_crop(
        corr_ref, ref_x_off, crop_n_i, ref_y_off, crop_n_j);
      valid_crop = vil_crop(
        valid, tar_x_off, crop_n_i, tar_y_off, crop_n_j);
      cur_bg_prob_crop = vil_crop(
        cur_bg_prob, tar_x_off, crop_n_i, tar_y_off, crop_n_j);

      // Detect change using specified method
      if (params_.method == BIRCHFIELD_TOMASI)
        dc_success = detect_bt(
          img_tar_crop, img_ref_crop, valid_crop, cur_bg_prob_crop, fg_prob);
      else if (params_.method == CENSUS)
        dc_success = detect_census(
          img_tar_crop, img_ref_crop, valid_crop, cur_bg_prob_crop, fg_prob);
      else if (params_.method == DIFFERENCE)
        dc_success = detect_difference(
          img_tar_crop, img_ref_crop, valid_crop, cur_bg_prob_crop, fg_prob);
      else if (params_.method == GRADIENT_DIFF)
        dc_success = detect_gradient(
          img_tar_crop, img_ref_crop, valid_crop, cur_bg_prob_crop, fg_prob);
      else if (params_.method == NON_PARAMETRIC)
        dc_success = detect_nonparam(
          img_tar_crop, img_ref_crop, valid_crop, cur_bg_prob_crop, fg_prob);
      else if (params_.method == HIST_CMP)
        dc_success = detect_histcmp(
          img_tar_crop, img_ref_crop, valid_crop, cur_bg_prob_crop, fg_prob);
      if (!dc_success) return false;

      // Save the bg_prob image if it improved the results 
      float mean_bg_prob = 0;
      vil_math_mean(mean_bg_prob, cur_bg_prob_crop, 0);
      if (mean_bg_prob > max_mean) {
        bg_prob.deep_copy(cur_bg_prob);
        max_mean = mean_bg_prob;
      }
    }
  }
  return true;
}


//-------MULTI IMAGE CHANGE DETECTION INTERNAL-------------------------
bool baml_change_detection::detect_multi_internal(
  const vil_image_view<vxl_uint_16>& img_target,
  const std::vector<vil_image_view<vxl_uint_16> >& img_ref,
  const std::vector<vil_image_view<bool> >& valid,
  std::vector<vil_image_view<float> >& bg_probs,
  std::vector<float>& fg_probs,
  int& max_x_off,
  int& crop_width,
  int& max_y_off,
  int& crop_height)
{
  // Cap the registration search if bad input
  int reg_rad = std::min(20, std::max(0, 
    params_.registration_refinement_rad));

  // Align all the images together by finding pairwise alignments
  // and cropping everything to the same size based on the minimum
  // and maximum pairwise x and y offsets
  std::vector<int> x_offsets, y_offsets; // store best offset for each reference/target pair
  vil_image_view<vxl_uint_16> img_tar_crop;
  vil_image_view<vxl_uint_16> img_ref_crop;
  vil_image_view <bool> valid_crop;
  vil_image_view<float> cur_bg_prob(img_target.ni(), img_target.nj());
  vil_image_view<float> cur_bg_prob_crop;
  vil_image_view<vxl_uint_16> corr_ref;

  float max_mean;
  int best_x, best_y;

  bool dc_success = false;

  // Loop over all of our reference images
  for (int img_num = 0; img_num < static_cast<int>(img_ref.size()); img_num++) {
    best_x = 100; best_y = 100;
    max_mean = 0;

    baml_correct_gain_offset_tiled(img_target, img_ref[img_num], 
      valid[img_num], params_.num_tiles, corr_ref);

    // Try all offsets within the selected translational radius for this 
    // image pair
    for (int x_off = -reg_rad; x_off <= reg_rad; x_off++) {
      for (int y_off = -reg_rad; y_off <= reg_rad; y_off++) {

        int tar_x_off; // target x (width) offset 
        int tar_y_off; // target y (height) offset 
        int ref_x_off; // reference x (width) offset
        int ref_y_off; // reference x (height) offset
        int crop_n_i; // cropped width
        int crop_n_j; // cropped height

        // Determine cropping offsets and size
        if (x_off < 0) {
          ref_x_off = -x_off;
          tar_x_off = 0;
          crop_n_i = img_target.ni() + x_off;
        }
        else {
          ref_x_off = 0;
          tar_x_off = x_off;
          crop_n_i = img_target.ni() - x_off;
        }
        if (y_off < 0) {
          ref_y_off = -y_off;
          tar_y_off = 0;
          crop_n_j = img_target.nj() + y_off;
        }
        else {
          ref_y_off = 0;
          tar_y_off = y_off;
          crop_n_j = img_target.nj() - y_off;
        }
        cur_bg_prob.fill(0.0);
        img_tar_crop = vil_crop(img_target, 
          tar_x_off, crop_n_i, tar_y_off, crop_n_j);
        img_ref_crop = vil_crop(corr_ref, 
          ref_x_off, crop_n_i, ref_y_off, crop_n_j);
        valid_crop = vil_crop(valid[img_num], 
          tar_x_off, crop_n_i, tar_y_off, crop_n_j);
        cur_bg_prob_crop = vil_crop(cur_bg_prob,
          tar_x_off, crop_n_i, tar_y_off, crop_n_j);

        // Detect change using difference because it is the simplest/fastest 
        // method so we use it for alignment
        float fg = 0;//don't actual need here
        dc_success = detect_difference(
          img_tar_crop, img_ref_crop, valid_crop, cur_bg_prob_crop, fg);
        if (!dc_success) return false;

        // Save the offset if it improved the results 
        float mean_bg_prob = 0;
        vil_math_mean(mean_bg_prob, cur_bg_prob_crop, 0);
        if (mean_bg_prob > max_mean) {
          best_x = x_off; best_y = y_off;
          max_mean = mean_bg_prob;
        }
      }
    }
    if (best_x > reg_rad || best_y > reg_rad) {
      std::cerr << "No appropriate registration offset was found";
      return false;
    }
    x_offsets.push_back(best_x); // save best x for this pair
    y_offsets.push_back(best_y); // save best y for this pair
  }

  // Find min/max translational offsets in x and y directions
  max_x_off = 0;
  int min_x_off = 0;
  max_y_off = 0;
  int min_y_off = 0;
  for (int i = 0; i < static_cast<int>(img_ref.size()); i++) {
    if (x_offsets[i] > max_x_off) max_x_off = x_offsets[i];
    if (x_offsets[i] < min_x_off) min_x_off = x_offsets[i];
    if (y_offsets[i] > max_y_off) max_y_off = y_offsets[i];
    if (y_offsets[i] < min_y_off) min_y_off = y_offsets[i];
  }

  // Crop all images based on their pairwise best offsets and the overall 
  // min/max offsets
  crop_width = img_target.ni() - max_x_off + min_x_off;
  crop_height = img_target.nj() - max_y_off + min_y_off;
  img_tar_crop = vil_crop(img_target, 
    max_x_off, crop_width, max_y_off, crop_height);
  std::vector<vil_image_view<vxl_uint_16> > img_ref_crop_vec;
  std::vector<vil_image_view<bool> > valid_crop_vec;
  for (int i = 0; i < static_cast<int>(img_ref.size()); i++) {
    vil_image_view<vxl_uint_16> cur_crop = vil_crop(img_ref[i],
      max_x_off - x_offsets[i], crop_width, 
      max_y_off - y_offsets[i], crop_height);
    vil_image_view<bool> cur_valid_crop = vil_crop(valid[i], 
      max_x_off - x_offsets[i], crop_width, 
      max_y_off - y_offsets[i], crop_height);
    img_ref_crop_vec.push_back(cur_crop);
    valid_crop_vec.push_back(cur_valid_crop);
  }
  
  // Temporarily set the registration refinement radius to 0 since we've
  // already aligned our images
  int temp_rrr = params_.registration_refinement_rad;
  params_.registration_refinement_rad = 0; 

  // Perform pairwise change detect on each reference image and store
  vil_image_view<vxl_byte> change_vis;
<<<<<<< HEAD
  for (int i = 0; i < img_ref_crop_vec.size(); i++) {
    vil_image_view<float> s;
    detect_internal(img_tar_crop, img_ref_crop_vec[i], valid_crop_vec[i], s);
    scores.push_back(s);
  }

  // Calulcate sigma 
  int width = img_tar_crop.ni(); int height = img_tar_crop.nj();
  int num_ref = img_ref_crop_vec.size();
  float sigma_sum = 0;
  for (int t = 0; t < num_ref; t++) {
    vil_image_view<float> s;
    s = scores[t]; // get score image at time t
    for (int x = 0; x < width; x++) {
      for (int y = 0; y < height; y++) {
        if (vnl_math::isnan(s(x, y))) {
          std::cerr << "score is nan";
          return false;
        }
        if (vnl_math::isinf(s(x, y))) {
          std::cerr << "score is infinity";
          return false;
        }
        sigma_sum += pow(s(x, y), 2);
      }
=======
  for (int i = 0; i < static_cast<int>(img_ref_crop_vec.size()); i++) {
    vil_image_view<float> bg_prob;
    float fg_prob = 0;
    bool dc_success = detect_internal(
      img_tar_crop, img_ref_crop_vec[i], valid_crop_vec[i], bg_prob, fg_prob);
    if (!dc_success) {
      params_.registration_refinement_rad = temp_rrr;
      return false;
>>>>>>> e2ff1e1c
    }
    bg_probs.push_back(bg_prob);
    fg_probs.push_back(fg_prob);
  }

  params_.registration_refinement_rad = temp_rrr;
  return true;
}


//=================CHANGE DETECTION METHODS===========================================


//-----------------BIRCHFIELD TOMASI--------------------------------------------------
bool
baml_change_detection::detect_bt(
  const vil_image_view<vxl_uint_16>& img_tar,
  const vil_image_view<vxl_uint_16>& img_ref,
  const vil_image_view<bool>& valid_ref,
  vil_image_view<float>& bg_prob,
  float& fg_prob)
{
  int width = img_tar.ni(), height = img_tar.nj();

  if (img_ref.ni() != width || img_ref.nj() != height ||
    valid_ref.ni() != width || valid_ref.nj() != height)
    return false;

  // Compute min and max observed intensities in target image
  vxl_uint_16 min_int = (vxl_uint_16)(pow(2, 16) - 1);
  vxl_uint_16 max_int = (vxl_uint_16)0;
  for (int y = 0; y < height; y++) {
    for (int x = 0; x < width; x++) {
      if (valid_ref(x, y) == false) continue;
      min_int = std::min(min_int, img_tar(x, y));
      max_int = std::max(max_int, img_tar(x, y));
    }
  }

  // Compute foreground likelihood assuming uniform distribution on foreground
  fg_prob = 1.0 / (max_int - min_int);

  // Compute Birchfield-Tomasi score
  vil_image_view<vxl_uint_16> score_uint16;
  if (!baml_compute_birchfield_tomasi(
    img_tar, img_ref, score_uint16, params_.bt_rad))
    return false;

  // Convert score to float
  vil_image_view<float> score;
  score.set_size(width, height);
  score.fill(0.0);
  for (int x = 0; x < width; x++) {
    for (int y = 0; y < height; y++) {
      score(x, y) = (float)score_uint16(x, y);
    }
  }

<<<<<<< HEAD
  // Convert BT score to log likelihood ratio
  for (int y = 0; y < height; y++) {
    for (int x = 0; x < width; x++) {
      if (valid_ref(x, y) == false) continue;
      tar_lh(x, y) = lfg - log(prob(x, y));
      if (vnl_math::isinf(tar_lh(x, y))) {
        tar_lh(x, y) = lfg - log(0.00000000001);
      }
    }
  }
=======
  // Convert to probability
  float sigma = baml_sigma(score);
  baml_gaussian(score, bg_prob, sigma);

>>>>>>> e2ff1e1c
  return true;
}


//-----------------CENSUS----------------------------------------------
bool
baml_change_detection::detect_census(
  const vil_image_view<vxl_uint_16>& img_tar,
  const vil_image_view<vxl_uint_16>& img_ref,
  const vil_image_view<bool>& valid_ref,
  vil_image_view<float>& bg_prob,
  float& fg_prob )
{
  int width = img_tar.ni(), height = img_tar.nj();

  if (img_ref.ni() != width || img_ref.nj() != height ||
    valid_ref.ni() != width || valid_ref.nj() != height)
    return false;

  // Bound-check census_rad
  if (params_.census_rad <= 0) params_.census_rad = 1;
  if (params_.census_rad > 3) params_.census_rad = 3;
  int census_diam = params_.census_rad * 2 + 1;

  // Pre-build a census lookup table
  unsigned char lut[256];
  baml_generate_bit_set_lut(lut);
  bool only_32_bits = (census_diam <= 5);

  // Compute foreground likelihood assuming uniform distribution 
  fg_prob = 1.0 / (census_diam*census_diam);

  // Compute both census images
  vil_image_view<vxl_uint_64> census_tar, census_ref;
  vil_image_view<vxl_uint_64> salience_tar, salience_ref;
  baml_compute_census_img(
    img_tar, census_diam, census_tar, salience_tar, params_.census_tol);
  baml_compute_census_img(
    img_ref, census_diam, census_ref, salience_ref, params_.census_tol);

  // Create score image
  vil_image_view<float> score;
  score.set_size(width, height);
  score.fill(0.0);

  // Compute hamming distance between images and create score image
  score.set_size(width, height);
  for (int y = 0; y < height; y++) {
    for (int x = 0; x < width; x++) {
      if (valid_ref(x, y) == false) continue;

      unsigned long long int cen_diff = baml_compute_diff_string(
        census_tar(x, y), census_ref(x, y),
        salience_tar(x, y), salience_ref(x, y));

      score(x,y) = (float)baml_compute_hamming_lut(cen_diff, lut, only_32_bits);
    }
  }

  // Convert to probability
  float sigma = baml_sigma(score);
  baml_gaussian(score, bg_prob, sigma);
  return true;
}


//---------------DIFFERENCE------------------------------------------------
bool baml_change_detection::detect_difference(
  const vil_image_view<vxl_uint_16>& img_tar,
  const vil_image_view<vxl_uint_16>& img_ref,
  const vil_image_view<bool>& valid_ref,
  vil_image_view<float>& bg_prob,
  float& fg_prob)
{
  int width = img_tar.ni(), height = img_tar.nj();

  if (img_ref.ni() != width || img_ref.nj() != height ||
    valid_ref.ni() != width || valid_ref.nj() != height)
    return false;

  // Compute min and max observed intensities in target image fore foreground distribution
  vxl_uint_16 min_int = (vxl_uint_16)(pow(2, 16) - 1);
  vxl_uint_16 max_int = (vxl_uint_16)0;
  for (int y = 0; y < height; y++) {
    for (int x = 0; x < width; x++) {
      if (valid_ref(x, y) == false) continue;
      min_int = std::min(min_int, img_tar(x, y));
      max_int = std::max(max_int, img_tar(x, y));
    }
  }

  // Compute foreground likelihood assuming uniform distribution on foreground
  fg_prob = 1.0 / (float) (max_int - min_int);

  // Calculate scores
  bg_prob.set_size(width, height);
  bg_prob.fill(0);

  // Create score image
  vil_image_view<float> score;
  score.set_size(width, height);
  score.fill(0.0);

  // Calculate scores
  for (int y = 0; y < height; y++) {
    for (int x = 0; x < width; x++) {
<<<<<<< HEAD
      if (valid_ref(x, y) == false) continue;
      tar_lh(x, y) = lfg - log( prob(x, y));
      if (!vnl_math::isfinite(tar_lh(x, y))) {
        tar_lh(x, y) = lfg - log(1e-10);
      }
=======
      score(x, y) = fabs((float)img_tar(x, y) - (float)img_ref(x, y));
>>>>>>> e2ff1e1c
    }
  }

  // Convert to probability
  float sigma = baml_sigma(score);
  baml_gaussian(score, bg_prob, sigma);

  return true;
}


//-------------GRADIENT--------------------------------------------------
bool
baml_change_detection::detect_gradient(
  const vil_image_view<vxl_uint_16>& img_tar,
  const vil_image_view<vxl_uint_16>& img_ref,
  const vil_image_view<bool>& valid_ref,
  vil_image_view<float>& bg_prob,
  float& fg_prob)
{
  float mag_tol = 0.00001f;
  int width = img_tar.ni(), height = img_tar.nj();

  if (img_ref.ni() != width || img_ref.nj() != height ||
    valid_ref.ni() != width || valid_ref.nj() != height)
    return false;

  // Compute gradient images
  vil_image_view<float> grad_x_tar, grad_y_tar, grad_x_ref, grad_y_ref;
  vil_sobel_3x3<vxl_uint_16, float>(img_tar, grad_x_tar, grad_y_tar);
  vil_sobel_3x3<vxl_uint_16, float>(img_ref, grad_x_ref, grad_y_ref);

  // Compute max observed gradient in target image
  float max_grad_sq = mag_tol;
  for (int y = 0; y < height; y++) {
    for (int x = 0; x < width; x++) {
      if (valid_ref(x, y) == false) continue;
      float grad_sq = pow(grad_x_tar(x, y), 2) + pow(grad_y_tar(x, y), 2);
      if (grad_sq > max_grad_sq) max_grad_sq = grad_sq;
    }
  }

  // Compute foreground likelihood assuming uniform distribution
  fg_prob = 1.0 / sqrt(max_grad_sq);

  // Create score image
  vil_image_view<float> score;
  score.set_size(width, height);
  score.fill(0.0);
  
  // Compute scores between images
  for (int y = 0; y < height; y++) {
    for (int x = 0; x < width; x++) {
      if (valid_ref(x, y) == false) continue;

      //float grad_mag_tar = sqrt(
      //  grad_x_tar(x, y)*grad_x_tar(x, y) + grad_y_tar(x, y)*grad_y_tar(x, y));
      //float grad_mag_ref = sqrt(
      //  grad_x_ref(x, y)*grad_x_ref(x, y) + grad_y_ref(x, y)*grad_y_ref(x, y));
      //float grad_ip = grad_x_tar(x, y)*grad_x_ref(x, y) + grad_y_tar(x, y)*grad_y_ref(x, y);

      // If the magnitudes are large enough compute their angle 
      // difference, otherwise leave at default 90 degrees
      //float angle_diff = 3.14159 / 2.0;
      //if (grad_mag_tar > mag_tol && grad_mag_ref > mag_tol)
      //  angle_diff = acos(grad_ip / (grad_mag_tar*grad_mag_ref));

      //score(x,y) = pow( grad_mag_tar - grad_mag_ref, 2 );

      score(x,y) = sqrt( pow( grad_x_tar(x,y)-grad_x_ref(x,y), 2 ) + 
        pow( grad_y_tar(x,y)-grad_y_ref(x,y), 2 ) );

      //score(x, y) = grad_mag_tar*grad_mag_ref - grad_ip;

      //score(x,y) = pow( std::max( grad_mag_tar, grad_mag_ref )*sin(angle_diff), 2 );
      //score(x,y) = pow( 0.5f*( grad_mag_tar+grad_mag_ref )*fabs( sin(angle_diff) ), 2 );
    }
  }
  
  // Convert to probability
  float sigma = baml_sigma(score);
  baml_gaussian(score, bg_prob, sigma);

  return true;
}

//-------------NON-PARAMETRIC-----------------------------------------------------------
bool
baml_change_detection::detect_nonparam(
  const vil_image_view<vxl_uint_16>& img_tar,
  const vil_image_view<vxl_uint_16>& img_ref,
  const vil_image_view<bool>& valid_ref,
  vil_image_view<float>& bg_prob,
  float& fg_prob)
{
  // Hardcoded params
  float gauss_rad_percent = 0.01f;
  double double_tol = 0.000000001;

  // Setup some params based on bit depth
  int img_bit_ds = pow(2, params_.img_bit_depth - params_.hist_bit_depth);
  int hist_range = pow(2, params_.hist_bit_depth);
  int gauss_rad = (int)(gauss_rad_percent*hist_range);
  double gauss_sd = gauss_rad / 3.0;

  int width = img_tar.ni(), height = img_tar.nj();

  if (img_ref.ni() != width || img_ref.nj() != height ||
    valid_ref.ni() != width || valid_ref.nj() != height)
    return false;

  // Initialize score image
  bg_prob.set_size(width, height);
  bg_prob.fill(0.0f);

  int min_bin = hist_range, max_bin = 0;

  // Setup a transfer function array
  vil_image_view<double> tf_raw((int)hist_range, (int)hist_range);
  tf_raw.fill(0.0);

  // Populate the transfer function
  for (int y = 0; y < height; y++) {
    for (int x = 0; x < width; x++) {
      if (!valid_ref(x, y)) continue;

      int tx = (int)(img_tar(x, y) / img_bit_ds);
      int ty = (int)(img_ref(x, y) / img_bit_ds);
      if (tx >= hist_range || ty >= hist_range) {
        std::cerr << "ERROR: baml_detect_change_nonparam, observed intensity "
          << img_tar(x, y) << ' ' << img_ref(x, y) 
          << " larger than expected bit range, aborting\n";
        return false;
      }
      tf_raw(tx, ty) += 1.0;

      // Record min and max bin
      min_bin = std::min(min_bin, tx);
      max_bin = std::max(max_bin, tx);
    }
  }

  // Pre-compute probability of foreground
  fg_prob = 1.0 / (max_bin - min_bin);

  // Blur the transfer array to account for sampling issues
  vil_image_view<double> tf_blur;
  vil_gauss_filter_2d(tf_raw, tf_blur, gauss_sd, gauss_rad);

  vil_image_view<float> bg(hist_range, hist_range);
  bg.fill(0.0f);

  // Normalize transfer function to compute probability of background
  for (int r = 1; r < hist_range; r++) {

    double tar_sum = 0.0;
    for (int t = 1; t < hist_range; t++)
      tar_sum = tar_sum + tf_blur(t, r);

    if (tar_sum < double_tol) continue;

    for (int t = 1; t < hist_range; t++) {
      if (tf_blur(t, r) < double_tol) bg(t, r) = double_tol;
      else bg(t, r) = tf_blur(t, r) / tar_sum;
    }
  }

  // One more pass to look up appearance prob
  for (int y = 0; y < height; y++) {
    for (int x = 0; x < width; x++) {
      if (!valid_ref(x, y)) continue;
      int tx = (int)(img_tar(x, y) / img_bit_ds);
      int ty = (int)(img_ref(x, y) / img_bit_ds);
      bg_prob(x, y) = bg(tx, ty);
    } //x
  } //y
  
  return true;
}

//--------------HISTOGRAM COMPARE-------------------------------------------------
bool
baml_change_detection::detect_histcmp(
  const vil_image_view<vxl_uint_16>& img_tar,
  const vil_image_view<vxl_uint_16>& img_ref,
  const vil_image_view<bool>& valid_ref,
  vil_image_view<float>& bg_prob,
  float& fg_prob)
{
  int width = img_tar.ni(), height = img_tar.nj();

  if (img_ref.ni() != width || img_ref.nj() != height ||
    valid_ref.ni() != width || valid_ref.nj() != height)
    return false;
  
  vil_image_view<float> target, ref;
  target.set_size(width, height);
  ref.set_size(width, height);

  // If using the gradient magnitude compute gradient images
  if (params_.grad_mag_on) { 
    vil_image_view<float> grad_x_tar, grad_y_tar, grad_x_ref, grad_y_ref;
    vil_sobel_3x3<vxl_uint_16, float>(img_tar, grad_x_tar, grad_y_tar);
    vil_sobel_3x3<vxl_uint_16, float>(img_ref, grad_x_ref, grad_y_ref);
    vil_image_view<float> grad_mag_tar, grad_mag_ref;
    for (int y = 0; y < height; y++) {
      for (int x = 0; x < width; x++) {
        target(x, y) = sqrt(pow(grad_x_tar(x, y), 2) + pow(grad_y_tar(x, y), 2));
        ref(x, y) = sqrt(pow(grad_x_ref(x, y), 2) + pow(grad_y_tar(x, y), 2));
      }
    }

  // Otherwise make float versions of the input target and reference images
  } else { 
    for (int y = 0; y < height; y++) {
      for (int x = 0; x < width; x++) {
        target(x, y) = (float)img_tar(x, y);
        ref(x, y) = (float)img_ref(x, y);
      }
    }
  }

  // Compute min and max observed intensities in either image and in just 
  // target image
  vxl_uint_16 min_int_tar = (vxl_uint_16)(pow(2, 16) - 1);
  vxl_uint_16 max_int_tar = (vxl_uint_16)0;
  float max_int = 0;
  float min_int = (pow(2, 16) - 1);
 
  for (int y = 0; y < height; y++) {
    for (int x = 0; x < width; x++) {
      if (valid_ref(x, y) == false) continue;
      min_int = std::min(min_int, target(x, y));
      max_int = std::max(max_int, target(x, y));
      min_int = std::min(min_int, ref(x, y));
      max_int = std::max(max_int, ref(x, y));
      min_int_tar = std::min(min_int_tar, img_tar(x, y));
      max_int_tar = std::max(max_int_tar, img_tar(x, y));
    }
  }

  // Compute foreground likelihood assuming uniform distribution
  fg_prob = 1.0f / (max_int_tar - min_int_tar);

  // Calculate bin edges (params_.num_bins evenly spaced bins)
  std::vector<double> edges;
  double step_size = (double)(max_int - min_int) / params_.num_bins;
  for (int n = 0; n <= params_.num_bins; n++) {
    edges.push_back((double)min_int + n*step_size);
  }

  // Find the bin number at each pixel
  bool found_bin_ref, found_bin_tar;
  vil_image_view<int> bin_tar;
  bin_tar.set_size(width, height);
  bin_tar.fill(0);
  vil_image_view<int> bin_ref;
  bin_ref.set_size(width, height);
  bin_ref.fill(0);
  for (int y = 0; y < height; y++) {
    for (int x = 0; x < width; x++) {
      found_bin_ref = false;
      found_bin_tar = false;
      for (int n = 0; n < params_.num_bins; n++) {
        if (ref(x, y) < edges[n + 1] && !found_bin_ref) {
          bin_ref(x, y) = n;
          found_bin_ref = true;
        }
        if (target(x, y) < edges[n + 1] && !found_bin_tar) {
          bin_tar(x, y) = n;
          found_bin_tar = true;
        }
        if (found_bin_ref && found_bin_tar) break;
      }
      if (!found_bin_ref) {
        bin_ref(x, y) = params_.num_bins - 1;
      }
      if (!found_bin_tar) {
        bin_tar(x, y) = params_.num_bins - 1;
      }
    }
  }

  // Create the score image
  vil_image_view<float> score;
  score.set_size(width, height);
  score.fill(0.0f);
  std::vector<float> hist_ref(params_.num_bins);
  std::vector<float> hist_tar(params_.num_bins);

  int nbhd_rad = (params_.neighborhood_size - 1) / 2;

  for (int y = nbhd_rad; y < height - nbhd_rad; y++) {   
    for (int x = nbhd_rad; x < width - nbhd_rad; x++) {  

      // Reset histogram every 10 columns to prevent floating point error 
      // from becoming too high  
      if ((x- nbhd_rad) % 10 == 0) { 
        for (int n = 0; n < params_.num_bins; n++) {
          hist_ref[n] = 0;
          hist_tar[n] = 0;
        }
        // Fill in histogram by counting every pixel in neighborhood
        for (int y1 = y - nbhd_rad; y1 < y + nbhd_rad + 1; y1++) {
          for (int x1 = x - nbhd_rad; x1 < x + nbhd_rad + 1; x1++) {
            build_hist(ref, bin_ref, edges, x1, y1, step_size, true, hist_ref);
            build_hist(target, bin_tar, edges, x1, y1, step_size, true, hist_tar);
          }
        }
<<<<<<< HEAD
        // create histogram objects
        bsta_histogram<float> hist_t(min_int, max_int, hist_tar, 0);
        bsta_histogram<float> hist_r(min_int, max_int, hist_ref, 0);
        // select appropriate histogram comparison method
        if (strcmp((params_.hist_method).c_str(), "intersection") == 0) {
          scores(x, y) = 1/hist_intersect(hist_r, hist_t);
        }
        else if (strcmp((params_.hist_method).c_str(), "jensen shannon") == 0) {
          scores(x, y) = js_divergence(hist_r, hist_t);
        }
        else if (strcmp((params_.hist_method).c_str(), "bhattacharyya") == 0) {
          scores(x, y) = bhatt_distance(hist_r, hist_t);
        }
        else {
          std::cerr << "histogram comparison technique not recognized\n";
          return false;
        }
        if (vnl_math::isinf(scores(x, y))) {
          scores(x, y) = 100;
=======
      }
      // Fill in histogram by subtracting the first column of previous tile
      // and adding the last column of the current tile
      else {
        for (int y1 = y - nbhd_rad; y1 < y + nbhd_rad + 1; y1++) {
          build_hist(ref, bin_ref, edges, x + nbhd_rad, y1, step_size, true, hist_ref); // add to reference
          build_hist(target, bin_tar, edges, x + nbhd_rad, y1, step_size, true, hist_tar); // add to target
          build_hist(ref, bin_ref, edges, x - nbhd_rad - 1, y1, step_size, false, hist_ref); // subtract from reference
          build_hist(target, bin_tar, edges, x - nbhd_rad - 1, y1, step_size, false, hist_tar); // subtract from target
>>>>>>> e2ff1e1c
        }
      }

      // Create histogram objects
      bsta_histogram<float> hist_t(min_int, max_int, hist_tar, 0);
      bsta_histogram<float> hist_r(min_int, max_int, hist_ref, 0);
      
      // Select appropriate histogram comparison method
      if (strcmp((params_.hist_method).c_str(), "intersection") == 0) {
        score(x, y) = -log(hist_intersect(hist_r, hist_t));
      }
      else if (strcmp((params_.hist_method).c_str(), "jensen shannon") == 0) {
        score(x, y) = js_divergence(hist_r, hist_t);
      }
      else if (strcmp((params_.hist_method).c_str(), "bhattacharyya") == 0) {
        score(x, y) = bhatt_distance(hist_r, hist_t);
      }
      else {
        std::cerr << "histogram comparison technique not recognized\n";
        return false;
      }
      if (vnl_math::isinf(score(x, y))) {
        score(x, y) = 100;
      }
    }
  }

  // Convert to probability
  float sigma = baml_sigma(score);
  baml_gaussian(score, bg_prob, sigma);

  return true;
}

//--------------------------------HISTOGRAM COMPARE HELPER----------------------------------------------
bool
baml_change_detection::build_hist( // adds or removes pixel specified in by (x1, y1) to or from weighted histogram, hist
  const vil_image_view<float>& img, // image of interest
  const vil_image_view<int>& bin_img, // bin number of corresponding pixel in img
  const std::vector<double>& edges, // bin edges
  const int x1, // column position of pixel
  const int y1, // row postition of pixel
  const float step_size, // width of bins specified in edges
  const bool adding, // true if adding, false if subtracting
  std::vector <float>& hist) // histogram that is being altered
{
  float mid_point, dist;
  if (bin_img(x1, y1) == 0) { // special case of first bin
    mid_point = (edges[1] + edges[0]) / 2;
    dist = fabs(img(x1, y1) - mid_point);
    if (img(x1, y1) <= mid_point) { // fully in first bin
      if (adding) {
        hist[0] = hist[0] + 1;
      }
      else {
        hist[0] = hist[0] - 1;
      }
    }
    else { // split between first and second bin
      if (adding) {
        hist[0] = hist[0] + (1 - dist / step_size);
        hist[1] = hist[1] + dist / step_size;
      }
      else {
        hist[0] = hist[0] - (1 - dist / step_size);
        hist[1] = hist[1] - dist / step_size;
      }
    }
    // make sure there are no floating point precision errors
    if (hist[0] < 0) hist[0] = 0;
    if (hist[1] < 0) hist[1] = 0;
  }
  else if (bin_img(x1, y1) == (params_.num_bins - 1)) { // special case of last bin
    mid_point = (edges[params_.num_bins] + edges[params_.num_bins - 1]) / 2;
    dist = fabs(img(x1, y1) - mid_point);
    if (img(x1, y1) >= mid_point) { // fully in the last bin
      if (adding) {
        hist[params_.num_bins - 1] += 1;
      }
      else {
        hist[params_.num_bins - 1] -= 1;
      }
    }
    else { // split between last and second to last bin
      if (adding) {
        hist[params_.num_bins - 1] += (1 - dist / step_size);
        hist[params_.num_bins - 2] += dist / step_size;
      }
      else {
        hist[params_.num_bins - 1] -= (1 - dist / step_size);
        hist[params_.num_bins - 2] -= dist / step_size;
      }
    }
    // make sure there are no floating point precision errors
    if (hist[params_.num_bins - 1] < 0) hist[params_.num_bins - 1] = 0;
    if (hist[params_.num_bins - 2] < 0) hist[params_.num_bins - 2] = 0;
  }
  else { // not in either the first or last bin
    mid_point = (edges[bin_img(x1, y1)] + edges[bin_img(x1, y1) + 1]) / 2;
    dist = fabs(img(x1, y1) - mid_point);
    // always alter our own bin
    if (adding) {
      hist[bin_img(x1, y1)] += (1 - dist / step_size); // add to our bin
    }
    else {
      hist[bin_img(x1, y1)] -= (1 - dist / step_size); // subtract from our bin
    }
    // find which neighboring bin should be altered
    if ((img(x1, y1) - edges[bin_img(x1, y1)]) < step_size / 2) { // closer to bin_ref(x1,y1)-1
      if (adding) {
        hist[bin_img(x1, y1) - 1] += dist / step_size;
      }
      else {
        hist[bin_img(x1, y1) - 1] -= dist / step_size;
      }
    }
    else { // closer to bin_ref(x1,y1)+1
      if (adding) {
        hist[bin_img(x1, y1) + 1] += dist / step_size;
      }
      else {
        hist[bin_img(x1, y1) + 1] -= dist / step_size;
      }
    }
    // make sure there are no floating point precision errors
    if (hist[bin_img(x1, y1)] < 0) hist[bin_img(x1, y1)] = 0;
    if (hist[bin_img(x1, y1) - 1] < 0) hist[bin_img(x1, y1) - 1] = 0;
    if (hist[bin_img(x1, y1) + 1] < 0) hist[bin_img(x1, y1) + 1] = 0;
  }
  return true;
}



//=================MULTI IMAGE CHANGE DETECTION METHODS==============================



//---------------------------PRODUCT---------------------------------------------------
bool baml_change_detection::multi_product(
  const std::vector<vil_image_view<float> >& bg_probs,
  const std::vector<float>& fb_probs,
  vil_image_view<float>& change_prob) 
{
  int num_ref = bg_probs.size();
  int width = bg_probs[0].ni();
  int height = bg_probs[0].nj();

  // Initialize output image
  change_prob.set_size(width, height);
  change_prob.fill(0.0f);

  // Main loop over pixels
  for (int x = 0; x < width; x++) {
    for (int y = 0; y < height; y++) {
      float prod = 1;
      for (int t = 0; t < num_ref; t++) {
        prod *= bg_probs[t](x, y) / fb_probs[t]*params_.pGoodness 
          + (1.0f - params_.pGoodness);
      }
      change_prob(x, y) = 1.0f /
        (1.0f + (1.0f - params_.pChange)*prod / params_.pChange);
    }
  }
  return true;
}

//---------------------------SUM---------------------------------------------------
bool baml_change_detection::multi_sum(
  const std::vector<vil_image_view<float> >& bg_probs,
  const std::vector<float>& fg_probs,
  vil_image_view<float>& change_prob) 
{
  int num_ref = bg_probs.size();
  int width = bg_probs[0].ni();
  int height = bg_probs[0].nj();

  // Initialize output image
  change_prob.set_size(width, height);
  change_prob.fill(0.0f);

  // Main loop over pixels
  for (int x = 0; x < width; x++) {
    for (int y = 0; y < height; y++) {
      float sum = 0.0f;
      for (int t = 0; t < num_ref; t++) {
        sum += bg_probs[t](x, y) / fg_probs[t]*(1 / (float)num_ref);
      }
      change_prob(x, y) = 1.0f / 
        (1.0f + (1.0f - params_.pChange)*sum / params_.pChange);
    }
  }
  return true;
}

//---------------------------PROBABILITY MAXIMIZATION---------------------------------------
bool baml_change_detection::multi_max_prob(
  const std::vector<vil_image_view<float> >& bg_prob,
  const std::vector<float>& fg_prob,
  vil_image_view<float>& change_prob) 
{
  int num_ref = bg_prob.size();
  int width = bg_prob[0].ni();
  int height = bg_prob[0].nj();

  // Initialize output image
  change_prob.set_size(width, height);
  change_prob.fill(0.0f);
  
  // Main loop over pixels
  for (int x = 0; x < width; x++) {
    for (int y = 0; y < height; y++) {
      float m = 0.0f;
      for (int t = 0; t < num_ref; t++) {
        m = std::max(m, bg_prob[t](x, y)/fg_prob[t]);
      }
      change_prob(x, y) = 1.0f / 
        (1.0f + (1.0f - params_.pChange)*m / params_.pChange);
    }
  }
  return true;
}<|MERGE_RESOLUTION|>--- conflicted
+++ resolved
@@ -435,33 +435,6 @@
 
   // Perform pairwise change detect on each reference image and store
   vil_image_view<vxl_byte> change_vis;
-<<<<<<< HEAD
-  for (int i = 0; i < img_ref_crop_vec.size(); i++) {
-    vil_image_view<float> s;
-    detect_internal(img_tar_crop, img_ref_crop_vec[i], valid_crop_vec[i], s);
-    scores.push_back(s);
-  }
-
-  // Calulcate sigma 
-  int width = img_tar_crop.ni(); int height = img_tar_crop.nj();
-  int num_ref = img_ref_crop_vec.size();
-  float sigma_sum = 0;
-  for (int t = 0; t < num_ref; t++) {
-    vil_image_view<float> s;
-    s = scores[t]; // get score image at time t
-    for (int x = 0; x < width; x++) {
-      for (int y = 0; y < height; y++) {
-        if (vnl_math::isnan(s(x, y))) {
-          std::cerr << "score is nan";
-          return false;
-        }
-        if (vnl_math::isinf(s(x, y))) {
-          std::cerr << "score is infinity";
-          return false;
-        }
-        sigma_sum += pow(s(x, y), 2);
-      }
-=======
   for (int i = 0; i < static_cast<int>(img_ref_crop_vec.size()); i++) {
     vil_image_view<float> bg_prob;
     float fg_prob = 0;
@@ -470,7 +443,6 @@
     if (!dc_success) {
       params_.registration_refinement_rad = temp_rrr;
       return false;
->>>>>>> e2ff1e1c
     }
     bg_probs.push_back(bg_prob);
     fg_probs.push_back(fg_prob);
@@ -529,23 +501,10 @@
     }
   }
 
-<<<<<<< HEAD
-  // Convert BT score to log likelihood ratio
-  for (int y = 0; y < height; y++) {
-    for (int x = 0; x < width; x++) {
-      if (valid_ref(x, y) == false) continue;
-      tar_lh(x, y) = lfg - log(prob(x, y));
-      if (vnl_math::isinf(tar_lh(x, y))) {
-        tar_lh(x, y) = lfg - log(0.00000000001);
-      }
-    }
-  }
-=======
   // Convert to probability
   float sigma = baml_sigma(score);
   baml_gaussian(score, bg_prob, sigma);
 
->>>>>>> e2ff1e1c
   return true;
 }
 
@@ -652,15 +611,10 @@
   // Calculate scores
   for (int y = 0; y < height; y++) {
     for (int x = 0; x < width; x++) {
-<<<<<<< HEAD
-      if (valid_ref(x, y) == false) continue;
-      tar_lh(x, y) = lfg - log( prob(x, y));
+      score(x, y) = fabs((float)img_tar(x, y) - (float)img_ref(x, y));
       if (!vnl_math::isfinite(tar_lh(x, y))) {
         tar_lh(x, y) = lfg - log(1e-10);
       }
-=======
-      score(x, y) = fabs((float)img_tar(x, y) - (float)img_ref(x, y));
->>>>>>> e2ff1e1c
     }
   }
 
@@ -970,27 +924,6 @@
             build_hist(target, bin_tar, edges, x1, y1, step_size, true, hist_tar);
           }
         }
-<<<<<<< HEAD
-        // create histogram objects
-        bsta_histogram<float> hist_t(min_int, max_int, hist_tar, 0);
-        bsta_histogram<float> hist_r(min_int, max_int, hist_ref, 0);
-        // select appropriate histogram comparison method
-        if (strcmp((params_.hist_method).c_str(), "intersection") == 0) {
-          scores(x, y) = 1/hist_intersect(hist_r, hist_t);
-        }
-        else if (strcmp((params_.hist_method).c_str(), "jensen shannon") == 0) {
-          scores(x, y) = js_divergence(hist_r, hist_t);
-        }
-        else if (strcmp((params_.hist_method).c_str(), "bhattacharyya") == 0) {
-          scores(x, y) = bhatt_distance(hist_r, hist_t);
-        }
-        else {
-          std::cerr << "histogram comparison technique not recognized\n";
-          return false;
-        }
-        if (vnl_math::isinf(scores(x, y))) {
-          scores(x, y) = 100;
-=======
       }
       // Fill in histogram by subtracting the first column of previous tile
       // and adding the last column of the current tile
@@ -1000,7 +933,6 @@
           build_hist(target, bin_tar, edges, x + nbhd_rad, y1, step_size, true, hist_tar); // add to target
           build_hist(ref, bin_ref, edges, x - nbhd_rad - 1, y1, step_size, false, hist_ref); // subtract from reference
           build_hist(target, bin_tar, edges, x - nbhd_rad - 1, y1, step_size, false, hist_tar); // subtract from target
->>>>>>> e2ff1e1c
         }
       }
 
