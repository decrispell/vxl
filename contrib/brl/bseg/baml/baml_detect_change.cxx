--- conflicted
+++ resolved
@@ -164,7 +164,6 @@
   if( !baml_compute_birchfield_tomasi( 
     img_tar, img_ref, score, params_.bt_rad ) )
     return false;
-<<<<<<< HEAD
 
   // Convert BT score to log likelihood ratio
   for( int y = 0; y < height; y++ ){
@@ -174,19 +173,7 @@
       tar_lh(x,y) = lfg - lbg;
     }
   }
-=======
-  //vil_convert_cast(score, tar_lh);
-
-  // Convert BT score to log likelihood ratio
-  for( int y = 0; y < height; y++ ){
-    for( int x = 0; x < width; x++ ){
-      if( valid_ref(x,y) == false ) continue;
-
-      float lbg = gauss_norm - score(x,y)*(float)score(x,y)/gauss_var;
-      tar_lh(x,y) = lfg - lbg;
-    }
- }
->>>>>>> 20e07acf
+
 
   return true;
 }
@@ -331,31 +318,20 @@
         angle_diff = acos( grad_ip/(grad_mag_tar*grad_mag_ref) );
 
       //float grad_diff = pow( grad_mag_tar - grad_mag_ref, 2 );
-<<<<<<< HEAD
 
       //float grad_diff = pow( grad_x_tar(x,y)-grad_x_ref(x,y), 2 ) + pow( grad_y_tar(x,y)-grad_y_ref(x,y), 2 );
 
       float grad_diff = grad_mag_tar*grad_mag_ref - grad_ip;
 
-=======
-      float grad_diff = pow( grad_x_tar(x,y)-grad_x_ref(x,y), 2 ) + pow( grad_y_tar(x,y)-grad_y_ref(x,y), 2 );
-      //float grad_diff = grad_mag_tar*grad_mag_ref - grad_ip;
->>>>>>> 20e07acf
       //float grad_diff = pow( std::max( grad_mag_tar, grad_mag_ref )*sin(angle_diff), 2 );
       //float grad_diff = pow( 0.5f*( grad_mag_tar+grad_mag_ref )*fabs( sin(angle_diff) ), 2 );
 
       // Convert to likelihood ratio
       float lbg = gauss_norm - grad_diff/gauss_var;
-<<<<<<< HEAD
-
-      tar_lh(x, y) = lfg - lbg;
-      if (rand() < 0.001*RAND_MAX) std::cerr << tar_lh(x, y) << "\n";
-      if( rand() < 0.001*RAND_MAX ) std::cerr << (int)angle_diff << "\n";
-=======
+
       tar_lh(x,y) = lfg - lbg;
 
       //if( rand() < 0.001*RAND_MAX ) std::cerr << (int)angle_diff << ' ';
->>>>>>> 20e07acf
     }
   }
 
