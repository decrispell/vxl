// This is contrib/brl/bbas/bkml/bkml_write.h
#ifndef bkml_write_h
#define bkml_write_h

//:
// \file
// \brief A class with kml utilities
// \author Ozge C. Ozcanli ozge@visionsystemsinc.com
// \date  July 28, 2012
//
// \verbatim
//  Modifications
//   Yi Dong --- Feb, 2013  added method to write Photo overlay
//   Yi Dong --- Oct, 2014  added method to write Polygon with inner boundary
//   Yi Dong --- Oct, 2014  added method to write a point as a 2-d box
//   Yi Dong --- Dec, 2015  update box write method to have 'fill' option 
// \endverbatim

#include <iostream>
#include <fstream>
#include <string>
#include <iomanip>
#include <functional>
#include <vcl_compiler.h>
#include <vnl/vnl_double_2.h>
#include <vgl/vgl_box_2d.h>
#include <vgl/vgl_polygon.h>

class bkml_write
{
 public:

  //: Write KML header and open document tag
  static void open_document(std::ofstream& str);

  //: end document tag
  static void close_document(std::ofstream& str);

  //: Write a box
  static void write_box(std::ofstream &ofs, std::string name, std::string description, vnl_double_2 ul, vnl_double_2 ur, vnl_double_2 ll, vnl_double_2 lr);
  static void write_box(std::ofstream &ofs, std::string name, std::string description, vgl_box_2d<double> bbox);

  //: Write a box with color, color is in hexadecimale format: 0 - 255 --> 00 to ff, aabbggrr --> alpha alpha, blue blue, gree green , red red.. alpha is the opacity, ffffffff is white fully opaque
<<<<<<< HEAD
  static void write_box(vcl_ofstream &ofs, vcl_string name, vcl_string description, vnl_double_2 ul, vnl_double_2 ur, vnl_double_2 ll, vnl_double_2 lr, vcl_string hex_color,
                        unsigned const& fill = 0);
  static void write_box(vcl_ofstream &ofs, vcl_string name, vcl_string description, vnl_double_2 ul, vnl_double_2 ur, vnl_double_2 ll, vnl_double_2 lr,
                        unsigned char const& r, unsigned char const& g, unsigned char const& b, unsigned char const&a = 85,
                        unsigned const& fill = 0);
=======
  static void write_box(std::ofstream &ofs, std::string name, std::string description, vnl_double_2 ul, vnl_double_2 ur, vnl_double_2 ll, vnl_double_2 lr, std::string hex_color);
  static void write_box(std::ofstream &ofs, std::string name, std::string description, vnl_double_2 ul, vnl_double_2 ur, vnl_double_2 ll, vnl_double_2 lr,
                        unsigned char const& r, unsigned char const& g, unsigned char const& b, unsigned char const&a = 85);
>>>>>>> a157682f

  //: put a pin at the given location
  static void write_location(std::ofstream& ofs, std::string name, std::string description, double lat, double lon, double elev);
  static void write_location(std::ofstream& ofs, double lat, double lon, double elev,
                             std::string const& name = "location",
                             std::string const& description = "",
                             double const& scale = 1.0,
                             unsigned char const& r = 255,
                             unsigned char const& g = 131,
                             unsigned char const& b = 250);
  // write location as a small box
  static void write_location_as_box(std::ofstream& ofs, double lat, double lon, double elev,
                                    std::string const& name = "location",
                                    std::string const& description = "",
                                    double const& size = 1E-5,
                                    unsigned char const& r = 255,
                                    unsigned char const& g = 131,
                                    unsigned char const& b = 250);

  //: put a pin at the given location (x = lon and y = lat)
  static void write_location(std::ofstream& ofs, vgl_point_2d<double> const& loc,
                             std::string const& name = "location",
                             std::string const& description = "",
                             double const& scale = 1.0,
                             unsigned char const& r = 255,
                             unsigned char const& g = 131,
                             unsigned char const& b = 250);


  //: Write a photooverlay without img and correct near parameter though)
  static void write_photo_overlay(std::ofstream& ofs, std::string name,
                                  double lon, double lat, double alt,
                                  double head, double tilt, double roll,
                                  double t_fov, double r_fov,
                                  double value = 0.0);

  //: Write a polygon with color, line style
  static void write_polygon(std::ofstream& ofs, vgl_polygon<double> const& poly,
                            std::string const& name = "polygon",
                            std::string const& description = "",
                            double const& scale = 1.0,
                            double const& line_width = 3.0,
                            double const& alpha = 0.45,
                            unsigned char const& r = 0,
                            unsigned char const& g = 255,
                            unsigned char const& b = 0);

  //: Write a polygon with inner boundary
  // (first element in pair is the outer boundary (single sheet), second element in pair is the inner boundary)
  static void write_polygon(std::ofstream& ofs,
                            std::vector<std::pair<vgl_polygon<double>, vgl_polygon<double> > > const& polygon,
                            std::string const& name = "polygon",
                            std::string const& description = "",
                            double const& scale = 1.0,
                            double const& line_width = 3.0,
                            double const& alpha = 0.45,
                            unsigned char const& r = 0,
                            unsigned char const& g = 255,
                            unsigned char const& b = 0);

  //: Write a (path) with color and line style
  static void write_path(std::ofstream& ofs, std::vector<vgl_point_2d<double> > path,
                         std::string const& name = "paths",
                         std::string const& description = "",
                         double const& scale = 1.0,
                         double const& line_width = 3.0,
                         double const& alpha = 0.35,
                         unsigned char const& r = 255,
                         unsigned char const& g = 0,
                         unsigned char const& b = 0);


  //: Write a style include LineStyle and PolyStyle
  static void write_kml_style(std::ofstream& ofs,
                              std::string style_name = "kml_style",
                              double const& scale = 1.0,
                              double const& line_width = 3.0,
                              double const& alpha = 0.45,
                              unsigned char const& r = 0,
                              unsigned char const& g = 255,
                              unsigned char const& b = 0);

};

#endif<|MERGE_RESOLUTION|>--- conflicted
+++ resolved
@@ -41,17 +41,11 @@
   static void write_box(std::ofstream &ofs, std::string name, std::string description, vgl_box_2d<double> bbox);
 
   //: Write a box with color, color is in hexadecimale format: 0 - 255 --> 00 to ff, aabbggrr --> alpha alpha, blue blue, gree green , red red.. alpha is the opacity, ffffffff is white fully opaque
-<<<<<<< HEAD
-  static void write_box(vcl_ofstream &ofs, vcl_string name, vcl_string description, vnl_double_2 ul, vnl_double_2 ur, vnl_double_2 ll, vnl_double_2 lr, vcl_string hex_color,
+  static void write_box(std::ofstream &ofs, std::string name, std::string description, vnl_double_2 ul, vnl_double_2 ur, vnl_double_2 ll, vnl_double_2 lr, std::string hex_color,
                         unsigned const& fill = 0);
-  static void write_box(vcl_ofstream &ofs, vcl_string name, vcl_string description, vnl_double_2 ul, vnl_double_2 ur, vnl_double_2 ll, vnl_double_2 lr,
+  static void write_box(std::ofstream &ofs, std::string name, std::string description, vnl_double_2 ul, vnl_double_2 ur, vnl_double_2 ll, vnl_double_2 lr,
                         unsigned char const& r, unsigned char const& g, unsigned char const& b, unsigned char const&a = 85,
                         unsigned const& fill = 0);
-=======
-  static void write_box(std::ofstream &ofs, std::string name, std::string description, vnl_double_2 ul, vnl_double_2 ur, vnl_double_2 ll, vnl_double_2 lr, std::string hex_color);
-  static void write_box(std::ofstream &ofs, std::string name, std::string description, vnl_double_2 ul, vnl_double_2 ur, vnl_double_2 ll, vnl_double_2 lr,
-                        unsigned char const& r, unsigned char const& g, unsigned char const& b, unsigned char const&a = 85);
->>>>>>> a157682f
 
   //: put a pin at the given location
   static void write_location(std::ofstream& ofs, std::string name, std::string description, double lat, double lon, double elev);
