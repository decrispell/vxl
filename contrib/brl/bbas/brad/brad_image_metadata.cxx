--- conflicted
+++ resolved
@@ -1122,15 +1122,7 @@
     if (img_info.find("IKONOS") != std::string::npos || nitf_filename.find("IK") != std::string::npos) {
       solar_irrad = 1375.8;
       satellite_name_ = "IKONOS";
-<<<<<<< HEAD
-    } 
-    else if (img_info.find("GeoEye-1") != vcl_string::npos || img_info.find("GEOEYE1") != vcl_string::npos || 
-               satellite_name_.compare("OV-5") == 0 || 
-               satellite_name_.compare("GE01") == 0 ) 
-    { // OZGE TODO: check this one
-=======
     } else if (img_info.find("GeoEye-1") != std::string::npos || img_info.find("GEOEYE1") != std::string::npos || satellite_name_.compare("OV-5") == 0 ) { // OZGE TODO: check this one
->>>>>>> a157682f
       // these values are from http://apollomapping.com/wp-content/user_uploads/2011/09/GeoEye1_Radiance_at_Aperture.pdf
       solar_irrad = 1617;
       satellite_name_ = "GeoEye-1";
@@ -1148,22 +1140,12 @@
         std::cerr << "ERROR unrecognized number of bands: " << n_bands_ << " from NITF " << nitf_filename << std::endl;;
         return false;
       }
-<<<<<<< HEAD
-    }
-    else if (img_info.find("QuickBird") != vcl_string::npos || 
-               nitf_filename.find("QB") != vcl_string::npos || 
-               nitf_filename.find("QuickBird") != vcl_string::npos || 
-               img_info.find("QB02") != vcl_string::npos ||
-               satellite_name_.compare("QB02") == 0)
-    {
-=======
     } else if (img_info.find("QuickBird") != std::string::npos ||
                nitf_filename.find("QB") != std::string::npos ||
                nitf_filename.find("QuickBird") != std::string::npos ||
                img_info.find("QB02") != std::string::npos ||
-               satellite_name_.compare("QB02") == 0
-               ) {
->>>>>>> a157682f
+               satellite_name_.compare("QB02") == 0)
+    {
       solar_irrad = 1381.7;
       satellite_name_ = "QuickBird";
       if (n_bands_ == 1) {
@@ -1177,21 +1159,10 @@
         std::cerr << "ERROR unrecognized number of bands: " << n_bands_ << " from NITF " << nitf_filename << std::endl;;
         return false;
       }
-<<<<<<< HEAD
-    }
-    else if (img_info.find("WorldView") != vcl_string::npos || nitf_filename.find("WV") != vcl_string::npos || satellite_name_.compare("WV01") == 0 )
-    {
-      solar_irrad = 1580.814;
-      satellite_name_ = "WorldView";
-    }
-    else if (img_info.find("WorldView2") != vcl_string::npos || img_info.find("WV02") != vcl_string::npos || satellite_name_.compare("WV02") == 0)
-    {
-=======
     } else if (img_info.find("WorldView") != std::string::npos || nitf_filename.find("WV") != std::string::npos || satellite_name_.compare("WV01") == 0 ) {
       solar_irrad = 1580.814;
       satellite_name_ = "WorldView";
     } else if (img_info.find("WorldView2") != std::string::npos || img_info.find("WV02") != std::string::npos || satellite_name_.compare("WV02") == 0) {
->>>>>>> a157682f
       // these values are from http://www.digitalglobe.com/sites/default/files/Radiometric_Use_of_WorldView-2_Imagery%20(1).pdf
       solar_irrad = 1580.814;
       satellite_name_ = "WorldView2";
@@ -1217,9 +1188,8 @@
         std::cerr << "ERROR unrecognized number of bands: " << n_bands_ << " from NITF " << nitf_filename << std::endl;;
         return false;
       }
-<<<<<<< HEAD
-    }
-    else if (img_info.find("WorldView3") != vcl_string::npos || img_info.find("WV03") != vcl_string::npos || satellite_name_.compare("WV03") == 0)
+    }
+    else if (img_info.find("WorldView3") != std::string::npos || img_info.find("WV03") != std::string::npos || satellite_name_.compare("WV03") == 0)
     {
       // these values are from https://calval.cr.usgs.gov/wordpress/wp-content/uploads/JACIE2015_Kuester_V3.pdf.  Should check Digitial Globe for any updates
       solar_irrad = 1583.58;
@@ -1248,15 +1218,12 @@
         solar_irrads[6] = 69.0430;  // SWIR7
         solar_irrads[7] = 59.8224;  // SWIR8
       } else {
-        vcl_cerr << "ERROR unrecognized number of bands: " << n_bands_ << " from NITF " << nitf_filename << vcl_endl;;
+        std::cerr << "ERROR unrecognized number of bands: " << n_bands_ << " from NITF " << nitf_filename << std::endl;;
         return false;
       }
     }
-    else if (img_info.find("DigitalGlobe") != vcl_string::npos)
+    else if (img_info.find("DigitalGlobe") != std::string::npos)
     {
-=======
-    } else if (img_info.find("DigitalGlobe") != std::string::npos) {
->>>>>>> a157682f
       solar_irrad = 1580.814;
       satellite_name_ = "DigitalGlobe";  // which satellite when the name is DigitalGlobe??
       std::cerr << "WARNING satellite name is DigitalGlobe but cannot determine which satellite!! so sun irradiance values are not set properly (esp. for multi-spectral images)" << std::endl;
@@ -1328,11 +1295,7 @@
 
   // calculate the solar irradiance
   if (!parsed_fine) {
-<<<<<<< HEAD
-    vcl_cerr << " Problems parsing meta-data file " << meta_file << "!\n";
-=======
-    std::cerr << " Problems parsing meta-data file" << meta_file << "!\n";
->>>>>>> a157682f
+    std::cerr << " Problems parsing meta-data file " << meta_file << "!\n";
     return false;
   }
   for (unsigned i = 0; i < gains_.size(); i++) {
@@ -1344,12 +1307,7 @@
     solar_irrad = 1375.8;
     satellite_name_ = "IKNOOS";
   }
-<<<<<<< HEAD
-  else if ( satellite_name_.find("OV-5") != vcl_string::npos || satellite_name_.find("GeoEye-1") != vcl_string::npos 
-          || satellite_name_.find("GEOEYE1") != vcl_string::npos || satellite_name_.find("GE01") != vcl_string::npos )
-=======
   else if ( satellite_name_.find("OV-5") != std::string::npos || satellite_name_.find("GeoEye-1") != std::string::npos || satellite_name_.find("GEOEYE1") != std::string::npos)
->>>>>>> a157682f
   {
     // these values are from http://apollomapping.com/wp-content/user_uploads/2011/09/GeoEye1_Radiance_at_Aperture.pdf
     solar_irrad = 1617;
@@ -1384,21 +1342,11 @@
       return false;
     }
   }
-<<<<<<< HEAD
-  else if ( satellite_name_.find("WV01") != vcl_string::npos || satellite_name_.find("WorldView") != vcl_string::npos )
-  {
-    solar_irrad = 1580.814;
-    satellite_name_ = "WorldView";
-  }
-  else if ( satellite_name_.find("WV02") != vcl_string::npos || satellite_name_.find("WorldView2") != vcl_string::npos )
-  {
-=======
   else if ( satellite_name_.find("WV01") != std::string::npos || satellite_name_.find("WorldView") != std::string::npos ) {
     solar_irrad = 1580.814;
     satellite_name_ = "WorldView";
   }
   else if ( satellite_name_.find("WV02") != std::string::npos || satellite_name_.find("WorldView2") != std::string::npos ) {
->>>>>>> a157682f
     // these values are from http://www.digitalglobe.com/sites/default/files/Radiometric_Use_of_WorldView-2_Imagery%20(1).pdf
     solar_irrad = 1580.814;
     satellite_name_ = "WorldView2";
@@ -1425,7 +1373,7 @@
       return false;
     }
   }
-  else if (satellite_name_.find("WorldView3") != vcl_string::npos || satellite_name_.find("WV03") != vcl_string::npos)
+  else if (satellite_name_.find("WorldView3") != std::string::npos || satellite_name_.find("WV03") != std::string::npos)
   {
     // these values are from https://calval.cr.usgs.gov/wordpress/wp-content/uploads/JACIE2015_Kuester_V3.pdf.  Should check Digitial Globe for any updates
     solar_irrad = 1583.58;
@@ -1454,7 +1402,7 @@
       solar_irrads[6] = 69.0430;  // SWIR7
       solar_irrads[7] = 59.8224;  // SWIR8
     } else {
-      vcl_cerr << "ERROR unrecognized number of bands: " << n_bands_ << " from metadata file " << meta_file << vcl_endl;;
+      std::cerr << "ERROR unrecognized number of bands: " << n_bands_ << " from metadata file " << meta_file << std::endl;;
       return false;
     }
   }
