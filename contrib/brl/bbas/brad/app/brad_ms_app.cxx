#include <string>
#include <vector>
#include <iostream>
#include <sstream>
#include <fstream>

#include <vul/vul_file.h>
#include <vul/vul_file_iterator.h>
#include <vil/vil_convert.h>
#include <vil/vil_image_view.h>
#include <vil/vil_load.h>
#include <vil/vil_crop.h>
#include <vil/vil_save.h>
#include <vgl/vgl_polygon.h>
#include <vnl/vnl_math.h>
#include <vul/vul_awk.h>
#include <brad/brad_image_metadata.h>
#include <brad/brad_atmospheric_parameters.h>
#include <brad/brad_image_atmospherics_est.h>
#include <brad/brad_spectral_angle_mapper.h>
#include <brad/brad_multispectral_functions.h>
#include <brad_worldview3_functions.h>

int main(int argc, char * argv[])
{

  //---------------------------with SWIR----------------------
  //// Set arguments
  //std::string mul_file(
  //  "C:/Users/sca0161/Documents/sevastopol2/104001001E0AA000_P005_MUL/16JUL21091539-M1BS-056339611010_01_P005.NTF");
  //  //"D:/data/core3d/sevastopol2/104001001E0AA000_P005_MUL/16JUL21091539-M1BS-056339611010_01_P005.NTF");
  //std::string swir_file(
  //  "C:/Users/sca0161/Documents/sevastopol2/104A01001E0AA000_P001_SWR/16JUL21091536-A1BS-056339460010_01_P001.NTF");
  //  //"D:/data/core3d/sevastopol2/104A01001E0AA000_P001_SWR/16JUL21091536-A1BS-056339460010_01_P001.NTF");

  //std::string out_dir(
  //  "C:/Users/sca0161/Documents/sevastopol2/cpp result/");
  //  //"D:/results/ms/");
  //
  ////float mean_albedo = 0.15f;
  //vil_image_view<float> comp_img;
  //brad_compose_16band_wv3_img(
  //  mul_file, swir_file, comp_img, 0.33f);// , vgl_box_2d<int>(2000, 3000, 3000, 4500) );

  //// Write bands
  ////std::cerr << "Writing output\n";
  ////for (int p = 0; p < 16; p++) {
  ////  vil_image_view<float> plane = vil_plane(comp_img, p);
  ////  std::stringstream ss;
  ////  ss << "C:/Users/sca0161/Documents/sevastopol2/cpp result/" << p << ".png";
  ////  vil_image_view<vxl_byte> vis;
  ////  vil_convert_stretch_range_limited(
  ////    plane, vis, 0.0f, 100.0f);
  ////  vil_save(vis, ss.str().c_str());
  ////}

  //std::string aster_dir(
  //  "C:/Users/sca0161/Documents/MATLAB/sevastopol_wv03/170306_MaterialClassification/aster_data/new/*.spectrum.txt");
  //  //"D:/data/core3d/ASTER/data/caras/*.txt");

  ////load dock mask
  //std::string dock_mask_file("C:/Users/sca0161/Documents/sevastopol2/cpp result/mask_dock.png");
  //vil_image_resource_sptr dock_mask_rsc = vil_load_image_resource(dock_mask_file.c_str());

  //std::cerr << "Loading images\n";
  //vil_image_view<vxl_uint_8> dock_mask_16 = dock_mask_rsc->get_view();
  //vil_image_view<bool> dock_mask(dock_mask_16.ni(), dock_mask_16.nj());
  //dock_mask.fill(false);
  //for (int j = 0; j < dock_mask_16.nj(); j++) {
  //  for (int i = 0; i < dock_mask_16.ni(); i++) {
  //    if (dock_mask_16(i, j, 0) > 0) dock_mask(i, j) = true;
  //  }
  //}

  //// Setup WV3 bands
  //std::vector<float> bands_min, bands_max;
  //brad_wv3_bands(bands_min, bands_max);
  //// create aster objects
  //brad_spectral_angle_mapper aster(bands_min, bands_max);
  //aster.add_aster_dir(aster_dir);
  //std::cerr << "done with aster initialization\n";


  //// Load metadata
  ////brad_image_metadata meta_mul(vul_file::strip_extension(mul_file) + ".IMD");
  ////brad_image_metadata meta_swir(vul_file::strip_extension(swir_file) + ".IMD");


  ///*/ Calibrate the image, lifted from 
  //// brad_nitf_abs_radiometric_calibration_process
  //for (int b = 0; b < 8; b++) {
  //  vil_image_view<float> band = vil_plane(comp_img, b);
  //  vil_math_scale_and_offset_values(
  //    band, meta_mul.gains_[b + 1].first, meta_mul.gains_[b + 1].second);
  //}
  //for (int b = 8; b < 16; b++) {
  //  vil_image_view<float> band = vil_plane(comp_img, b);
  //  vil_math_scale_and_offset_values(
  //    band, meta_swir.gains_[b + 1].first, meta_swir.gains_[b + 1].second);
  //}*/

  //// Correct for atmospherics
  //float mean_albedo = 0.3;
  //vil_image_view<float> cal_img;
  //brad_estimate_reflectance_image_no_meta(comp_img, mean_albedo, cal_img);
  //std::cerr << "done with image corrections\n";

  //aster.add_material("dock", cal_img, dock_mask);
  //std::cerr << "added material dock to aster\n";
  //// visible byte image to be used from saving
  //vil_image_view<vxl_byte> vis;

  //vil_image_view<int> class_img;
  //vil_image_view<float> conf_img;
  //aster.aster_classify_material(cal_img, { "asphalt", "building", "concrete", "vegetation" }, 0.8, class_img, conf_img);
  //vil_convert_stretch_range_limited(class_img, vis, -1, 3);
  //vil_save(vis, (out_dir + "class_img_asphalt_building_concrete_vegetation.png").c_str());
  //vil_convert_stretch_range_limited(conf_img, vis, -0.0f, 1.0f);
  //vil_save(vis, (out_dir + "conf_img_asphalt_building_concrete_vegetation.png").c_str());

  //aster.aster_classify_material(cal_img, { "asphalt", "building", "concrete" }, 0.8, class_img, conf_img);
  //vil_convert_stretch_range_limited(class_img, vis, -1, 3);
  //vil_save(vis, (out_dir + "class_img_asphalt_building_concrete.png").c_str());
  //vil_convert_stretch_range_limited(conf_img, vis, 0.0f, 1.0f);
  //vil_save(vis, (out_dir + "conf_img_asphalt_building_concrete.png").c_str());


  //vil_image_view<float> sam;
  //aster.compute_sam_img(cal_img, "dock", sam);
  //vil_convert_stretch_range_limited(sam, vis, 0.0f, 1.0f);
  //vil_save(vis, (out_dir + "sam_dock.png").c_str());
  //aster.compute_sam_img(cal_img, "asphalt", sam);
  //vil_convert_stretch_range_limited(sam, vis, 0.0f, 1.0f);
  //vil_save(vis, (out_dir + "sam_asphalt.png").c_str());
  //aster.compute_sam_img(cal_img, "building", sam);
  //vil_convert_stretch_range_limited(sam, vis, 0.0f, 1.0f);
  //vil_save(vis, (out_dir + "sam_building.png").c_str());
  //aster.compute_sam_img(cal_img, "concrete", sam);
  //vil_convert_stretch_range_limited(sam, vis, 0.0f, 1.0f);
  //vil_save(vis, (out_dir + "sam_concrete.png").c_str());
  //aster.compute_sam_img(cal_img, "vegetation", sam);
  //vil_convert_stretch_range_limited(sam, vis, 0.0f, 1.0f);
  //vil_save(vis, (out_dir + "sam_vegetation.png").c_str());

  //aster.clear_library();
  //aster.add_material("dock", comp_img, dock_mask);
  //std::cerr << "added material dock (uncalibrated) to aster\n";
  //aster.compute_sam_img(comp_img, "dock", sam);
  //vil_convert_stretch_range_limited(sam, vis, 0.0f, 1.0f);
  //vil_save(vis, (out_dir + "sam_dock_uncalibrated.png").c_str());

  //// Create an RGB image for visualization
  //std::cerr << "Saving RGB image\n";
  //vil_image_view<float> rgb_img(cal_img.ni(), cal_img.nj(), 3);
  //for (int y = 0; y < cal_img.nj(); y++)
  //  for (int x = 0; x < cal_img.ni(); x++) {
  //    rgb_img(x, y, 0) = cal_img(x, y, 4);
  //    rgb_img(x, y, 1) = cal_img(x, y, 2);
  //    rgb_img(x, y, 2) = cal_img(x, y, 1);
  //  }

  //vil_convert_stretch_range_limited(
  //  rgb_img, vis, 0.0f, 1.0f);
  //vil_save(vis, (out_dir + "rgb.png").c_str());

  //  // Classify using normalized indices
  //  std::cerr << "Computing normalized index images\n";
  //  vil_image_view<float> ndwi, ndvi, ndsi, nhfd;
  //  brad_compute_normalized_index_image(cal_img, 0, 7, ndwi);
  //  vil_convert_stretch_range_limited(ndwi, vis, -1.0f, 1.0f);
  //  vil_save(vis, (out_dir + "ndwi_swir.png").c_str());
  //  brad_compute_normalized_index_image(cal_img, 7, 4, ndvi);
  //  vil_convert_stretch_range_limited(ndvi, vis, -1.0f, 1.0f);
  //  vil_save(vis, (out_dir + "ndvi_swir.png").c_str());
  //  brad_compute_normalized_index_image(cal_img, 3, 2, ndsi);
  //  vil_convert_stretch_range_limited(ndsi, vis, -1.0f, 1.0f);
  //  vil_save(vis, (out_dir + "ndsi_swir.png").c_str());
  //  brad_compute_normalized_index_image(cal_img, 5, 0, nhfd);
  //  vil_convert_stretch_range_limited(nhfd, vis, -1.0f, 1.0f);
  //  vil_save(vis, (out_dir + "nhfd_swir.png").c_str());
  //return 0;


  // ----------------------just MUL---------------------------------
  // Set arguments
  std::string aster_dir(
    "C:/Users/sca0161/Documents/MATLAB/sevastopol_wv03/170306_MaterialClassification/aster_data/new/*.spectrum.txt");
  //"C:/Users/thomas.pollard/Desktop/170306_MaterialClassification/aster_data/new/*.txt");
  std::string mul_file(
    //"D:/data/core3d/sevastopol_wv03/2017_01_10_WV03/056247234010_01_003/056247234010_01/056247234010_01_P001_MUL/17JAN10091703-M1BS-056247234010_01_P001.NTF");
    //"D:/data/core3d/sevastopol_wv03/2016_08_15_WV03/056247235010_01_003/056247235010_01/056247235010_01_P001_MUL/16AUG15092138-M1BS-056247235010_01_P001.NTF");
    "C:/Users/sca0161/Documents/MATLAB/sevastopol_wv03/2016_08_15_WV03/056247235010_01_003/056247235010_01/056247235010_01_P001_MUL/16AUG15092138-M1BS-056247235010_01_P001.NTF");
    //"C:/Users/sca0161/Documents/sevastopol2/104001001E0AA000_P005_MUL/16JUL21091539-M1BS-056339611010_01_P005.NTF");
<<<<<<< HEAD
  //"D:/data/core3d/sevastopol_wv03/2017_01_10_WV03/056247234010_01_003/056247234010_01/056247234010_01_P001_MUL/17JAN10091703-M1BS-056247234010_01_P001.TIF");
  //"D:/data/core3d/sevastopol_wv03/2016_08_15_WV03/056247235010_01_003/056247235010_01/056247235010_01_P001_MUL/16AUG15092138-M1BS-056247235010_01_P001.TIF");
//float mean_albedo = 0.15f;

//load dock mask
std::string dock_mask_file("C:/Users/sca0161/Documents/multispectral results/cpp/port classification full image/mask_dock.png");
vil_image_resource_sptr dock_mask_rsc = vil_load_image_resource(dock_mask_file.c_str());

std::cerr << "Loading images\n";
vil_image_view<vxl_uint_8> dock_mask_16 = dock_mask_rsc->get_view();
vil_image_view<bool> dock_mask(dock_mask_16.ni(), dock_mask_16.nj());
dock_mask.fill(false);
for (int j = 0; j < dock_mask_16.nj(); j++) {
  for (int i = 0; i < dock_mask_16.ni(); i++) {
    if (dock_mask_16(i, j, 0) > 0) dock_mask(i, j) = true;
  }
}
=======
    "D:/data/core3d/sevastopol2/104001001E0AA000_P005_MUL/16JUL21091539-M1BS-056339611010_01_P005.NTF");

  std::string swir_file(
   // "C:/Users/sca0161/Documents/sevastopol2/104A01001E0AA000_P001_SWR/16JUL21091536-A1BS-056339460010_01_P001.NTF");
    "D:/data/core3d/sevastopol2/104A01001E0AA000_P001_SWR/16JUL21091536-A1BS-056339460010_01_P001.NTF");

  std::string aster_dir(
    // "C:/Users/sca0161/Documents/MATLAB/sevastopol_wv03/170306_MaterialClassification/aster_data/new/*.spectrum.txt");
    "D:/data/core3d/ASTER/data/caras/*.txt");

  std::string out_dir(
    //"C:/Users/sca0161/Documents/sevastopol2/cpp result/");
    "D:/results/ms/");
  
  std::cerr << "Composing 16-band image\n";
  vil_image_view<float> comp_img;
  brad_compose_16band_wv3_img(
    mul_file, swir_file, comp_img, 1.0f);

  // Correct for atmospherics
  float mean_albedo = 0.3;
  vil_image_view<float> cal_img;
  brad_estimate_reflectance_image_multi(comp_img, mean_albedo, cal_img);

  // Create an RGB image for visualization
  std::cerr << "Saving RGB image\n";
  vil_image_view<vxl_byte> vis;
  vil_image_view<float> rgb_img(cal_img.ni(), cal_img.nj(), 3);

  for (int y = 0; y < cal_img.nj(); y++)
    for (int x = 0; x < cal_img.ni(); x++) {
      rgb_img(x, y, 0) = cal_img(x, y, 4);
      rgb_img(x, y, 1) = cal_img(x, y, 2);
      rgb_img(x, y, 2) = cal_img(x, y, 1);
    }

  vil_convert_stretch_range_limited(rgb_img, vis, 0.0f, 1.0f);
  vil_save(vis, (out_dir + "rgb.png").c_str());

  // Write bands
  std::cerr << "Saving band images\n";
  for (int p = 0; p < 16; p++) {
    vil_image_view<float> plane = vil_plane(cal_img, p);
    std::stringstream ss;
    ss << out_dir << p << ".png";
    vil_image_view<vxl_byte> vis;
    vil_convert_stretch_range_limited(plane, vis, 0.0f, 1.0f);
    vil_save(vis, ss.str().c_str());
  }
>>>>>>> ed104d48

  //std::string out_dir("C:/Users/sca0161/Documents/multispectral results/cpp/");
  //std::string out_dir("C:/Users/sca0161/Documents/sevastopol2/cpp result/just mul/");
  std::string out_dir("C:/Users/sca0161/Documents/multispectral results/cpp/port classification full image/");
  // Setup WV3 bands
  std::vector<float> bands_min, bands_max;
<<<<<<< HEAD
  brad_wv3_bands(bands_min, bands_max, 8);  
=======
  brad_wv3_bands(bands_min, bands_max);

>>>>>>> ed104d48
  // create aster objects
  std::cerr << "Loading ASTER directory\n";
  brad_spectral_angle_mapper aster(bands_min, bands_max);
  aster.add_aster_dir(aster_dir);
<<<<<<< HEAD
  std::cerr << "done with aster initialization\n";

  // Load the images
  //vil_image_resource_sptr pan_img = vil_load_image_resource(pan_file.c_str());
  //std::cerr << pan_img->nplanes() << ' ' << pan_img->ni() << ' ' << pan_img->nj() << '\n';
  vil_image_resource_sptr mul_img = vil_load_image_resource(mul_file.c_str());
  std::cerr << "Loaded a " << mul_img->ni() << 'x' << mul_img->nj() 
    << " image with " << mul_img->nplanes() << " channels\n";
  unsigned crop_x = 0, crop_y = 0, crop_w = mul_img->ni(), crop_h = mul_img->nj();
  //unsigned crop_x = 3500, crop_y = 500, crop_w = 3500, crop_h = 2000;
  // Get a cropped view and convert to float
  vil_image_view<vxl_uint_16> mul_crop = 
    vil_crop( mul_img, crop_x, crop_w, crop_y, crop_h )->get_view();
  vil_image_view<float> mul_f;
  vil_convert_cast(mul_crop, mul_f);

  // Load metadata
  brad_image_metadata meta(vul_file::strip_extension(mul_file)+".IMD");


  int num_bands = mul_f.nplanes();
  // Calibrate the image, lifted from 
  // brad_nitf_abs_radiometric_calibration_process
  for (int b = 0; b < num_bands; b++) {
    vil_image_view<float> band = vil_plane(mul_f, b); 
    vil_math_scale_and_offset_values(
      band, meta.gains_[b + 1].first, meta.gains_[b + 1].second);
  }

  // Correct for atmospherics
  float mean_albedo = 0.3;
  vil_image_view<float> cal_img;
  brad_estimate_reflectance_image_no_meta(mul_f, mean_albedo, cal_img);
  std::cerr << "done with image corrections\n";

  // visible byte image to be used from saving
  vil_image_view<vxl_byte> vis;

 /* vil_image_view<int> class_img;
=======

  std::cerr << "Classifying materials\n";
  vil_image_view<int> class_img;
>>>>>>> ed104d48
  vil_image_view<float> conf_img;
  aster.aster_classify_material(cal_img, { "asphalt", "building", "concrete", "vegetation" }, 0.95, class_img, conf_img);
  vil_convert_stretch_range_limited(class_img , vis, -1, 3);
  vil_save(vis, (out_dir + "class_img_asphalt_building_concrete_vegetation.png").c_str());
  vil_convert_stretch_range_limited(conf_img, vis, -0.0f, 1.0f);
  vil_save(vis, (out_dir + "conf_img_asphalt_building_concrete_vegetation.png").c_str());

  aster.aster_classify_material(cal_img, { "asphalt", "building", "concrete" }, 0.95, class_img, conf_img);
  vil_convert_stretch_range_limited(class_img, vis, -1, 3);
  vil_save(vis, (out_dir + "class_img_asphalt_building_concrete.png").c_str());
  vil_convert_stretch_range_limited(conf_img, vis, 0.0f, 1.0f);
<<<<<<< HEAD
  vil_save(vis, (out_dir + "conf_img_asphalt_building_concrete.png").c_str());*/
=======
  vil_save(vis, (out_dir + "conf_img_asphalt_building_concrete.png").c_str());

  return 0;
>>>>>>> ed104d48

  aster.add_material("dock", cal_img, dock_mask);
  vil_image_view<float> sam;
  aster.compute_sam_img(cal_img, "dock", sam);
  vil_convert_stretch_range_limited(sam, vis, 0.0f, 1.0f);
  vil_save(vis, (out_dir + "sam_dock.png").c_str());
  //aster.compute_sam_img(cal_img, "asphalt", sam);
  //vil_convert_stretch_range_limited(sam, vis, 0.0f, 1.0f);
  //vil_save(vis, (out_dir + "sam_asphalt.png").c_str());
  //aster.compute_sam_img(cal_img, "building", sam);
  //vil_convert_stretch_range_limited(sam, vis, 0.0f, 1.0f);
  //vil_save(vis, (out_dir + "sam_building.png").c_str());
  //aster.compute_sam_img(cal_img, "concrete", sam);
  //vil_convert_stretch_range_limited(sam, vis, 0.0f, 1.0f);
  //vil_save(vis, (out_dir + "sam_concrete.png").c_str());
  //aster.compute_sam_img(cal_img, "vegetation", sam);
  //vil_convert_stretch_range_limited(sam, vis, 0.0f, 1.0f);
  //vil_save(vis, (out_dir + "sam_vegetation.png").c_str());

  aster.clear_library();
  aster.add_material("dock", mul_f, dock_mask);
  std::cerr << "added material dock (uncalibrated) to aster\n";
  aster.compute_sam_img(mul_f, "dock", sam);
  vil_convert_stretch_range_limited(sam, vis, 0.0f, 1.0f);
  vil_save(vis, (out_dir + "sam_dock_uncalibrated.png").c_str());


  //// Create an RGB image for visualization
  //std::cerr << "Saving RGB image\n";
  //vil_image_view<float> rgb_img(cal_img.ni(), cal_img.nj(), 3);
  //for (int y = 0; y < cal_img.nj(); y++)
  //  for (int x = 0; x < cal_img.ni(); x++) {
  //    rgb_img(x, y, 0) = cal_img(x, y, 4);
  //    rgb_img(x, y, 1) = cal_img(x, y, 2);
  //    rgb_img(x, y, 2) = cal_img(x, y, 1);
  //  }

  //vil_convert_stretch_range_limited(
  //  rgb_img, vis, 0.0f, 1.0f);
  //vil_save(vis, (out_dir + "rgb.png").c_str());

  //// Classify using normalized indices
  //std::cerr << "Computing normalized index images\n";
  //vil_image_view<float> ndwi, ndvi, ndsi, nhfd;
  //brad_compute_normalized_index_image(cal_img, 0, 7, ndwi);
  //vil_convert_stretch_range_limited(ndwi, vis, -1.0f, 1.0f);
  //vil_save(vis, (out_dir + "ndwi.png").c_str());
  //brad_compute_normalized_index_image(cal_img, 7, 4, ndvi);
  //vil_convert_stretch_range_limited(ndvi, vis, -1.0f, 1.0f);
  //vil_save(vis, (out_dir + "ndvi.png").c_str());
  //brad_compute_normalized_index_image(cal_img, 3, 2, ndsi);
  //vil_convert_stretch_range_limited(ndsi, vis, -1.0f, 1.0f);
  //vil_save(vis, (out_dir + "ndsi.png").c_str());
  //brad_compute_normalized_index_image(cal_img, 5, 0, nhfd);
  //vil_convert_stretch_range_limited(nhfd, vis, -1.0f, 1.0f);
  //vil_save(vis, (out_dir + "nhfd.png").c_str());
  return 0;
};<|MERGE_RESOLUTION|>--- conflicted
+++ resolved
@@ -191,7 +191,6 @@
     //"D:/data/core3d/sevastopol_wv03/2016_08_15_WV03/056247235010_01_003/056247235010_01/056247235010_01_P001_MUL/16AUG15092138-M1BS-056247235010_01_P001.NTF");
     "C:/Users/sca0161/Documents/MATLAB/sevastopol_wv03/2016_08_15_WV03/056247235010_01_003/056247235010_01/056247235010_01_P001_MUL/16AUG15092138-M1BS-056247235010_01_P001.NTF");
     //"C:/Users/sca0161/Documents/sevastopol2/104001001E0AA000_P005_MUL/16JUL21091539-M1BS-056339611010_01_P005.NTF");
-<<<<<<< HEAD
   //"D:/data/core3d/sevastopol_wv03/2017_01_10_WV03/056247234010_01_003/056247234010_01/056247234010_01_P001_MUL/17JAN10091703-M1BS-056247234010_01_P001.TIF");
   //"D:/data/core3d/sevastopol_wv03/2016_08_15_WV03/056247235010_01_003/056247235010_01/056247235010_01_P001_MUL/16AUG15092138-M1BS-056247235010_01_P001.TIF");
 //float mean_albedo = 0.15f;
@@ -209,74 +208,19 @@
     if (dock_mask_16(i, j, 0) > 0) dock_mask(i, j) = true;
   }
 }
-=======
-    "D:/data/core3d/sevastopol2/104001001E0AA000_P005_MUL/16JUL21091539-M1BS-056339611010_01_P005.NTF");
-
-  std::string swir_file(
-   // "C:/Users/sca0161/Documents/sevastopol2/104A01001E0AA000_P001_SWR/16JUL21091536-A1BS-056339460010_01_P001.NTF");
-    "D:/data/core3d/sevastopol2/104A01001E0AA000_P001_SWR/16JUL21091536-A1BS-056339460010_01_P001.NTF");
-
-  std::string aster_dir(
-    // "C:/Users/sca0161/Documents/MATLAB/sevastopol_wv03/170306_MaterialClassification/aster_data/new/*.spectrum.txt");
-    "D:/data/core3d/ASTER/data/caras/*.txt");
-
-  std::string out_dir(
-    //"C:/Users/sca0161/Documents/sevastopol2/cpp result/");
-    "D:/results/ms/");
-  
-  std::cerr << "Composing 16-band image\n";
-  vil_image_view<float> comp_img;
-  brad_compose_16band_wv3_img(
-    mul_file, swir_file, comp_img, 1.0f);
-
-  // Correct for atmospherics
-  float mean_albedo = 0.3;
-  vil_image_view<float> cal_img;
-  brad_estimate_reflectance_image_multi(comp_img, mean_albedo, cal_img);
-
-  // Create an RGB image for visualization
-  std::cerr << "Saving RGB image\n";
-  vil_image_view<vxl_byte> vis;
-  vil_image_view<float> rgb_img(cal_img.ni(), cal_img.nj(), 3);
-
-  for (int y = 0; y < cal_img.nj(); y++)
-    for (int x = 0; x < cal_img.ni(); x++) {
-      rgb_img(x, y, 0) = cal_img(x, y, 4);
-      rgb_img(x, y, 1) = cal_img(x, y, 2);
-      rgb_img(x, y, 2) = cal_img(x, y, 1);
-    }
-
-  vil_convert_stretch_range_limited(rgb_img, vis, 0.0f, 1.0f);
-  vil_save(vis, (out_dir + "rgb.png").c_str());
-
-  // Write bands
-  std::cerr << "Saving band images\n";
-  for (int p = 0; p < 16; p++) {
-    vil_image_view<float> plane = vil_plane(cal_img, p);
-    std::stringstream ss;
-    ss << out_dir << p << ".png";
-    vil_image_view<vxl_byte> vis;
-    vil_convert_stretch_range_limited(plane, vis, 0.0f, 1.0f);
-    vil_save(vis, ss.str().c_str());
-  }
->>>>>>> ed104d48
+
 
   //std::string out_dir("C:/Users/sca0161/Documents/multispectral results/cpp/");
   //std::string out_dir("C:/Users/sca0161/Documents/sevastopol2/cpp result/just mul/");
   std::string out_dir("C:/Users/sca0161/Documents/multispectral results/cpp/port classification full image/");
   // Setup WV3 bands
   std::vector<float> bands_min, bands_max;
-<<<<<<< HEAD
   brad_wv3_bands(bands_min, bands_max, 8);  
-=======
-  brad_wv3_bands(bands_min, bands_max);
-
->>>>>>> ed104d48
+
   // create aster objects
   std::cerr << "Loading ASTER directory\n";
   brad_spectral_angle_mapper aster(bands_min, bands_max);
   aster.add_aster_dir(aster_dir);
-<<<<<<< HEAD
   std::cerr << "done with aster initialization\n";
 
   // Load the images
@@ -315,12 +259,8 @@
   // visible byte image to be used from saving
   vil_image_view<vxl_byte> vis;
 
- /* vil_image_view<int> class_img;
-=======
-
-  std::cerr << "Classifying materials\n";
+ /* std::cerr << "Classifying materials\n";
   vil_image_view<int> class_img;
->>>>>>> ed104d48
   vil_image_view<float> conf_img;
   aster.aster_classify_material(cal_img, { "asphalt", "building", "concrete", "vegetation" }, 0.95, class_img, conf_img);
   vil_convert_stretch_range_limited(class_img , vis, -1, 3);
@@ -332,13 +272,7 @@
   vil_convert_stretch_range_limited(class_img, vis, -1, 3);
   vil_save(vis, (out_dir + "class_img_asphalt_building_concrete.png").c_str());
   vil_convert_stretch_range_limited(conf_img, vis, 0.0f, 1.0f);
-<<<<<<< HEAD
   vil_save(vis, (out_dir + "conf_img_asphalt_building_concrete.png").c_str());*/
-=======
-  vil_save(vis, (out_dir + "conf_img_asphalt_building_concrete.png").c_str());
-
-  return 0;
->>>>>>> ed104d48
 
   aster.add_material("dock", cal_img, dock_mask);
   vil_image_view<float> sam;
