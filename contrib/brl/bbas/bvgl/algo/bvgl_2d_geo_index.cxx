// This is brl/bbas/bvgl/algo/bvgl_2d_geo_index.cxx
#include "bvgl_2d_geo_index.h"
//:
// \file
#include <bkml/bkml_write.h>
#include <vgl/vgl_intersection.h>
#include <vpgl/vpgl_utm.h>
#include <vgl/vgl_line_segment_2d.h>

// function to check whether the given box intersect with a line defined by a vector of points
static bool is_intersect(vgl_box_2d<double> const& box, std::vector<vgl_point_2d<double> > const& line)
{
  if (box.min_x() == 0.375 && box.min_y() == 0.5)
  // FIXME: There is a warning here due to the unused variable i.
  // I is declared to be 1, then shadowed by another which is declared to be 0.
  // Is the loop that follows correct?
  unsigned i = 1;
  unsigned n_line_segs = line.size()-1;
  for (unsigned i = 0; i < n_line_segs; i++) {
    vgl_point_2d<double> s = line[i];  vgl_point_2d<double> e = line[i+1];
    vgl_line_segment_2d<double> line_segment(s,e);
    vgl_point_2d<double> p0, p1;
    if (vgl_intersection(box, line_segment, p0, p1) != 0)
      return true;
    if (box.contains(s) || box.contains(e))
      return true;
  }
  return false;
}

// convert a polygon from float to double
bool bvgl_2d_geo_index::convert_polygon(vgl_polygon<float> const& in_poly, vgl_polygon<double>& out_poly)
{
  out_poly.clear();
  for (unsigned i = 0; i < in_poly.num_sheets(); i++)
    out_poly.new_sheet();
  for (unsigned i = 0; i < in_poly.num_sheets(); i++)
    for (unsigned j = 0; j < (unsigned)in_poly[i].size(); j++)
      out_poly[i].push_back(vgl_point_2d<double>((double)in_poly[i][j].x(), (double)in_poly[i][j].y()));
  return true;
}

// convert a polygon from double to float
bool bvgl_2d_geo_index::convert_polygon(vgl_polygon<double> const& in_poly, vgl_polygon<float>& out_poly)
{
  out_poly.clear();
  for (unsigned i = 0; i < in_poly.num_sheets(); i++)
    out_poly.new_sheet();
  for (unsigned i = 0; i < in_poly.num_sheets(); i++)
    for (unsigned j = 0; j < (unsigned)in_poly[i].size(); j++)
      out_poly[i].push_back(vgl_point_2d<float>((float)in_poly[i][j].x(), (float)in_poly[i][j].y()));
  return true;
}

// convert a 2d box from float to double
bool bvgl_2d_geo_index::convert_box(vgl_box_2d<float> const& in, vgl_box_2d<double>& out)
{
  out.empty();
  out.set_min_x((double)(in.min_x()));  out.set_max_x((double)(in.max_x()));
  out.set_min_y((double)(in.min_y()));  out.set_max_y((double)(in.max_y()));
  return true;
}

// convert a 2d box from double to float
bool bvgl_2d_geo_index::convert_box(vgl_box_2d<double> const& in, vgl_box_2d<float>& out)
{
  out.empty();
  out.set_min_x((float)(in.min_x()));  out.set_max_x((float)(in.max_x()));
  out.set_min_y((float)(in.min_y()));  out.set_max_y((float)(in.max_y()));
  return true;
}

// write node and its children to kml
<<<<<<< HEAD
void bvgl_2d_geo_index::write_to_kml_node(vcl_ofstream& ofs, bvgl_2d_geo_index_node_sptr n, unsigned const& current_depth, unsigned const& depth, vcl_string explanation, vcl_string name)
=======
void bvgl_2d_geo_index::write_to_kml_node(std::ofstream& ofs, bvgl_2d_geo_index_node_sptr n, unsigned const& current_depth, unsigned const& depth, std::string explanation)
>>>>>>> a157682f
{
  if (!n)
    return;
  if (current_depth == depth) {
    // note that in the extent bounding box, x -- lon, y -- lat (kml format: lat lon)
    vnl_double_2 ul, ll, lr, ur;
    ll[0] = n->extent_.min_point().y(); ll[1] = n->extent_.min_point().x();
    ul[0] = n->extent_.max_point().y(); ul[1] = n->extent_.min_point().x();
    lr[0] = n->extent_.min_point().y(); lr[1] = n->extent_.max_point().x();
    ur[0] = n->extent_.max_point().y(); ur[1] = n->extent_.max_point().x();
    bkml_write::write_box(ofs, name, explanation, ul, ur, ll, lr);
  }
  else {
    for (unsigned c_idx = 0; c_idx < n->children_.size(); c_idx++)
      write_to_kml_node(ofs, n->children_[c_idx], current_depth+1, depth, explanation, name);
  }
}

// write the quadtree node structure at certain depth
<<<<<<< HEAD
void bvgl_2d_geo_index::write_to_kml(bvgl_2d_geo_index_node_sptr root, unsigned const& depth, vcl_string const& kml_file, vcl_string explanation, vcl_string name)
=======
void bvgl_2d_geo_index::write_to_kml(bvgl_2d_geo_index_node_sptr root, unsigned const& depth, std::string const& kml_file, std::string explanation)
>>>>>>> a157682f
{
  std::ofstream ofs(kml_file.c_str());
  bkml_write::open_document(ofs);
  write_to_kml_node(ofs, root, 0, depth, explanation, name);
  bkml_write::close_document(ofs);
}

// write node and its children to kml for quadtree having non geo coordinates
<<<<<<< HEAD
void bvgl_2d_geo_index::write_to_kml_node(vcl_ofstream& ofs, bvgl_2d_geo_index_node_sptr n, unsigned const& current_depth, unsigned const& depth, vpgl_lvcs_sptr const& lvcs, 
                                          vcl_string explanation, vcl_string name)
=======
void bvgl_2d_geo_index::write_to_kml_node(std::ofstream& ofs, bvgl_2d_geo_index_node_sptr n, unsigned const& current_depth, unsigned const& depth, vpgl_lvcs_sptr const& lvcs, std::string explanation)
>>>>>>> a157682f
{
  if (!n)
    return;
  if (current_depth == depth) {
    double min_lon, min_lat, max_lon, max_lat, gz;
    lvcs->local_to_global(n->extent_.min_point().x(), n->extent_.min_point().y(), 0.0, vpgl_lvcs::wgs84, min_lon, min_lat, gz);
    lvcs->local_to_global(n->extent_.max_point().x(), n->extent_.max_point().y(), 0.0, vpgl_lvcs::wgs84, max_lon, max_lat, gz);
    vnl_double_2 ul, ll, lr, ur;
    ll[0] = min_lat;  ll[1] = min_lon;
    ul[0] = max_lat;  ul[1] = min_lon;
    lr[0] = min_lat;  lr[1] = max_lon;
    ur[0] = max_lat;  ur[1] = max_lon;
    bkml_write::write_box(ofs, name, explanation, ul, ur, ll, lr);
  }
  else {
    for (unsigned c_idx = 0; c_idx < n->children_.size(); c_idx++)
      write_to_kml_node(ofs, n->children_[c_idx], current_depth+1, depth, lvcs, explanation, name);
  }
}

<<<<<<< HEAD
void bvgl_2d_geo_index::write_to_kml(bvgl_2d_geo_index_node_sptr root, unsigned const& depth, vcl_string const& kml_file, vpgl_lvcs_sptr const& lvcs, vcl_string explanation, vcl_string name)
=======
void bvgl_2d_geo_index::write_to_kml(bvgl_2d_geo_index_node_sptr root, unsigned const& depth, std::string const& kml_file, vpgl_lvcs_sptr const& lvcs, std::string explanation)
>>>>>>> a157682f
{
  std::ofstream ofs(kml_file.c_str());
  bkml_write::open_document(ofs);
  write_to_kml_node(ofs, root, 0, depth, lvcs, explanation, name);
  bkml_write::close_document(ofs);
}

// return the depth of the tree
unsigned bvgl_2d_geo_index::depth(bvgl_2d_geo_index_node_sptr node)
{
  if (node->children_.empty())  // already at leaf level
    return 0;
  unsigned d = 0;
  for (unsigned i = 0; i < node->children_.size(); i++) {
    if (!node->children_[i])
      continue;
    unsigned dd = depth(node->children_[i]);
    if (dd > d)
      d = dd;
  }
  return d+1;
}

// write the tree structure
void write_to_text(std::ofstream& ofs, bvgl_2d_geo_index_node_sptr n)
{
  ofs << std::setprecision(8) << std::fixed << n->extent_.min_point().x() << ' '
      << std::setprecision(8) << std::fixed << n->extent_.min_point().y() << ' '
      << std::setprecision(8) << std::fixed << n->extent_.max_point().x() << ' '
      << std::setprecision(8) << std::fixed << n->extent_.max_point().y() << '\n'
      << n->children_.size() << '\n';
  for (unsigned i = 0; i < n->children_.size(); i++) {
    if (!n->children_[i]) ofs << " 0";
    else ofs << " 1";
  }
  ofs << '\n';
  for (unsigned i = 0; i < n->children_.size(); i++) {
    if (n->children_[i])
      write_to_text(ofs, n->children_[i]);
  }
}

void bvgl_2d_geo_index::write(bvgl_2d_geo_index_node_sptr root, std::string const& file_name, double const& min_size)
{
  std::ofstream ofs(file_name.c_str());
  ofs << min_size << '\n';
  write_to_text(ofs, root);
}

// write the tree structure using lvcs
void write_to_text(std::ofstream& ofs, bvgl_2d_geo_index_node_sptr n, vpgl_lvcs_sptr const& lvcs)
{
  // transfer the extents
  double min_lon, min_lat, max_lon, max_lat, gz;
  lvcs->local_to_global(n->extent_.min_point().x(), n->extent_.min_point().y(), 0.0, vpgl_lvcs::wgs84, min_lon, min_lat, gz);
  lvcs->local_to_global(n->extent_.max_point().x(), n->extent_.max_point().y(), 0.0, vpgl_lvcs::wgs84, max_lon, max_lat, gz);
  ofs << std::setprecision(6) << std::fixed << min_lon << ' '
      << std::setprecision(6) << std::fixed << min_lat << ' '
      << std::setprecision(6) << std::fixed << max_lon << ' '
      << std::setprecision(6) << std::fixed << max_lat << ' '
      << n->children_.size() << '\n';
  for (unsigned i = 0; i < n->children_.size(); i++) {
    if (!n->children_[i]) ofs << " 0";
    else ofs << " 1";
  }
  ofs << '\n';
  for (unsigned i = 0; i < n->children_.size(); i++) {
    if (n->children_[i])
      write_to_text(ofs, n->children_[i], lvcs);
  }
}

void bvgl_2d_geo_index::write(bvgl_2d_geo_index_node_sptr root, std::string const& file_name, double const& min_size, vpgl_lvcs_sptr const& lvcs)
{
  std::ofstream ofs(file_name.c_str());
  double min_size_x, min_size_y, gz;
  lvcs->local_to_global(min_size, min_size, 0.0, vpgl_lvcs::wgs84, min_size_x, min_size_y, gz);
  ofs << min_size_x << '\n';
  write_to_text(ofs, root, lvcs);
}

// prune the tree leaves by given polygon
bool bvgl_2d_geo_index::prune_tree(bvgl_2d_geo_index_node_sptr root, vgl_polygon<double> const& poly)
{
  // note that the tree will not be pruned if the root bounding box does not intersect with the polygon
  if (!vgl_intersection(root->extent_, poly))
    return false;

  for (unsigned i = 0; i < root->children_.size(); i++) {
    if (!root->children_[i])
      continue;
    if (!prune_tree(root->children_[i], poly))  // the child does not intersect with the polygon
      root->children_[i] = VXL_NULLPTR; // sptr de-allocates this child
  }
  return true;
}

bool bvgl_2d_geo_index::prune_tree(bvgl_2d_geo_index_node_sptr root, vgl_polygon<float> const& poly)
{
  vgl_polygon<double> poly_double;
  bvgl_2d_geo_index::convert_polygon(poly, poly_double);
  return bvgl_2d_geo_index::prune_tree(root, poly_double);
}

// return all the leaves
void bvgl_2d_geo_index::get_leaves(bvgl_2d_geo_index_node_sptr root, std::vector<bvgl_2d_geo_index_node_sptr>& leaves)
{
  if (!root)
    return;
  if (!root->children_.size())
    leaves.push_back(root);
  else {
    bool at_least_one_child = false;
    for (unsigned i = 0; i < root->children_.size(); i++) {
      if (!root->children_[i])
        continue;
      else {
        get_leaves(root->children_[i], leaves);
        at_least_one_child = true;
      }
    }
    if (!at_least_one_child)
      leaves.push_back(root);
  }
}

// return the leaves that intersect with given rectangular region
void bvgl_2d_geo_index::get_leaves(bvgl_2d_geo_index_node_sptr root, std::vector<bvgl_2d_geo_index_node_sptr>& leaves, vgl_box_2d<double> const& area)
{
  if (!root)  // empty tree
    return;
  if (vgl_intersection(root->extent_, area).area() == 0.0f) // tree doesn't intersect with given region
    return;

  if (!root->children_.size())  // the node has no children and it intersects with box
    leaves.push_back(root);
  else {
    bool at_least_one_child = false;
    for (unsigned i = 0; i < root->children_.size(); i++) {
      if (!root->children_[i])
        continue;
      else {
        get_leaves(root->children_[i], leaves, area);
        at_least_one_child = true;
      }
    }
    if (!at_least_one_child)  // the node has children but all children are empty
      leaves.push_back(root);
  }
}

void bvgl_2d_geo_index::get_leaves(bvgl_2d_geo_index_node_sptr root, std::vector<bvgl_2d_geo_index_node_sptr>& leaves, vgl_box_2d<float> const& area)
{
  vgl_box_2d<double> box_double;
  bvgl_2d_geo_index::convert_box(area, box_double);
  get_leaves(root, leaves, box_double);
}

// return all leaves that intersect with polygon
void bvgl_2d_geo_index::get_leaves(bvgl_2d_geo_index_node_sptr root, std::vector<bvgl_2d_geo_index_node_sptr>& leaves, vgl_polygon<double> const& poly)
{
  if (!root) // the node is empty
    return;
  // check whether the polygon intersects with current root
  if (!vgl_intersection(root->extent_, poly)) // the node does not intersect with given polygon
    return;
  // the node intersects with the polygon
  if (!root->children_.size()) {  // the node intersects with the polygon and has no child
    leaves.push_back(root);
  }
  else {                          // the node has children, go inside to its children
    bool at_least_one_child = false;
    for (unsigned i = 0; i < root->children_.size(); i++) {
      if (!root->children_[i])    // the node has children but child i is empty
        continue;
      else {
        get_leaves(root->children_[i], leaves, poly);    // check the intersection of child i and its following children with poly
        at_least_one_child = true;
      }
    }
    if (!at_least_one_child) // the node has children but all children are empty
      leaves.push_back(root);
  }
}

void bvgl_2d_geo_index::get_leaves(bvgl_2d_geo_index_node_sptr root, std::vector<bvgl_2d_geo_index_node_sptr>& leaves, vgl_polygon<float> const& poly)
{
  vgl_polygon<double> poly_double;
  bvgl_2d_geo_index::convert_polygon(poly, poly_double);
  get_leaves(root, leaves, poly_double);
}

void bvgl_2d_geo_index::get_leaves(bvgl_2d_geo_index_node_sptr root, std::vector<bvgl_2d_geo_index_node_sptr>& leaves, std::vector<vgl_point_2d<double> > const& line)
{
  if (!root) // the tree is empty
    return;
  if (!is_intersect(root->extent_, line))  // the root does not intersect with the line
    return;
  // the node intersects with the line
  if (!root->children_.size()) {  // the node intersects with the line and has no child
    leaves.push_back(root);
  }
  else {                          // the node has children and check the intersection recursively
    bool at_least_one_child = false;
    for (unsigned i = 0; i < root->children_.size(); i++) {
      if (!root->children_[i])   // the node has children but child i is empty
        continue;
      else {
        get_leaves(root->children_[i], leaves, line);  // check the intersection of child i and its following children
        at_least_one_child = true;
      }
    }
    if (!at_least_one_child) // the node has children but all children are empty
      leaves.push_back(root);
  }
}

void bvgl_2d_geo_index::get_leaves(bvgl_2d_geo_index_node_sptr root, std::vector<bvgl_2d_geo_index_node_sptr>& leaves, std::vector<vgl_point_2d<float> > const& line)
{
  std::vector<vgl_point_2d<double> > line_double;
  unsigned num_pts = (unsigned)line.size();
  for (unsigned i = 0; i < num_pts; i++)
    line_double.push_back(vgl_point_2d<double>((double)line[i].x(), (double)line[i].y()));
  get_leaves(root, leaves, line_double);
}

void bvgl_2d_geo_index::get_leaf(bvgl_2d_geo_index_node_sptr root, bvgl_2d_geo_index_node_sptr& leaf, vgl_point_2d<double> const& point)
{
  if (!root)
    return;
  if (!root->extent_.contains(point))
    return;
  if (!root->children_.size()) {
    leaf = root;
  }
  else {
    bool at_least_one_child = false;
    for (unsigned i = 0; i < root->children_.size(); i++) {
      if (!root->children_[i])
        continue;
      else {
        get_leaf(root->children_[i], leaf, point);
        at_least_one_child = true;
      }
    }
    if (!at_least_one_child)
      leaf = root;
  }
}

void bvgl_2d_geo_index::get_leaf(bvgl_2d_geo_index_node_sptr root, bvgl_2d_geo_index_node_sptr& leaf, vgl_point_2d<float> const& point)
{
  vgl_point_2d<double> pt_double( (double)(point.x()), (double)(point.y()) );
  get_leaf(root, leaf, pt_double);
}
<|MERGE_RESOLUTION|>--- conflicted
+++ resolved
@@ -71,11 +71,7 @@
 }
 
 // write node and its children to kml
-<<<<<<< HEAD
-void bvgl_2d_geo_index::write_to_kml_node(vcl_ofstream& ofs, bvgl_2d_geo_index_node_sptr n, unsigned const& current_depth, unsigned const& depth, vcl_string explanation, vcl_string name)
-=======
-void bvgl_2d_geo_index::write_to_kml_node(std::ofstream& ofs, bvgl_2d_geo_index_node_sptr n, unsigned const& current_depth, unsigned const& depth, std::string explanation)
->>>>>>> a157682f
+void bvgl_2d_geo_index::write_to_kml_node(std::ofstream& ofs, bvgl_2d_geo_index_node_sptr n, unsigned const& current_depth, unsigned const& depth, std::string explanation, std::string name)
 {
   if (!n)
     return;
@@ -95,11 +91,7 @@
 }
 
 // write the quadtree node structure at certain depth
-<<<<<<< HEAD
-void bvgl_2d_geo_index::write_to_kml(bvgl_2d_geo_index_node_sptr root, unsigned const& depth, vcl_string const& kml_file, vcl_string explanation, vcl_string name)
-=======
-void bvgl_2d_geo_index::write_to_kml(bvgl_2d_geo_index_node_sptr root, unsigned const& depth, std::string const& kml_file, std::string explanation)
->>>>>>> a157682f
+void bvgl_2d_geo_index::write_to_kml(bvgl_2d_geo_index_node_sptr root, unsigned const& depth, std::string const& kml_file, std::string explanation, std::string name)
 {
   std::ofstream ofs(kml_file.c_str());
   bkml_write::open_document(ofs);
@@ -108,12 +100,7 @@
 }
 
 // write node and its children to kml for quadtree having non geo coordinates
-<<<<<<< HEAD
-void bvgl_2d_geo_index::write_to_kml_node(vcl_ofstream& ofs, bvgl_2d_geo_index_node_sptr n, unsigned const& current_depth, unsigned const& depth, vpgl_lvcs_sptr const& lvcs, 
-                                          vcl_string explanation, vcl_string name)
-=======
-void bvgl_2d_geo_index::write_to_kml_node(std::ofstream& ofs, bvgl_2d_geo_index_node_sptr n, unsigned const& current_depth, unsigned const& depth, vpgl_lvcs_sptr const& lvcs, std::string explanation)
->>>>>>> a157682f
+void bvgl_2d_geo_index::write_to_kml_node(std::ofstream& ofs, bvgl_2d_geo_index_node_sptr n, unsigned const& current_depth, unsigned const& depth, vpgl_lvcs_sptr const& lvcs, std::string explanation, std::string name)
 {
   if (!n)
     return;
@@ -134,11 +121,7 @@
   }
 }
 
-<<<<<<< HEAD
-void bvgl_2d_geo_index::write_to_kml(bvgl_2d_geo_index_node_sptr root, unsigned const& depth, vcl_string const& kml_file, vpgl_lvcs_sptr const& lvcs, vcl_string explanation, vcl_string name)
-=======
-void bvgl_2d_geo_index::write_to_kml(bvgl_2d_geo_index_node_sptr root, unsigned const& depth, std::string const& kml_file, vpgl_lvcs_sptr const& lvcs, std::string explanation)
->>>>>>> a157682f
+void bvgl_2d_geo_index::write_to_kml(bvgl_2d_geo_index_node_sptr root, unsigned const& depth, std::string const& kml_file, vpgl_lvcs_sptr const& lvcs, std::string explanation, std::string name)
 {
   std::ofstream ofs(kml_file.c_str());
   bkml_write::open_document(ofs);
