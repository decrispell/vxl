--- conflicted
+++ resolved
@@ -76,25 +76,13 @@
   static bool prune_tree(bvgl_2d_geo_index_node_sptr root, vgl_polygon<float> const& poly);
 
   //: write out kml file at given depth of the tree
-<<<<<<< HEAD
-  static void write_to_kml(bvgl_2d_geo_index_node_sptr root, unsigned const& depth, vcl_string const& kml_file, vcl_string explanation="location", vcl_string name=" ");
+  static void write_to_kml(bvgl_2d_geo_index_node_sptr root, unsigned const& depth, std::string const& kml_file, std::string explanation="location", std::string name = " ");
   //: write out kml file for quadtree with non geo coordinates using given lvcs
-  static void write_to_kml(bvgl_2d_geo_index_node_sptr root, unsigned const& depth, vcl_string const& kml_file, vpgl_lvcs_sptr const& lvcs,
-                           vcl_string explanation="location", vcl_string name = " ");
+  static void write_to_kml(bvgl_2d_geo_index_node_sptr root, unsigned const& depth, std::string const& kml_file, vpgl_lvcs_sptr const& lvcs, std::string explanation="location", std::string name = " ");
   //: write out kml file for the given node and its children
-  static void write_to_kml_node(vcl_ofstream& ofs, bvgl_2d_geo_index_node_sptr n, unsigned const& current_depth, unsigned const& depth, 
-                                vcl_string explanation="location", vcl_string name = " ");
-  static void write_to_kml_node(vcl_ofstream& ofs, bvgl_2d_geo_index_node_sptr n, unsigned const& current_depth, unsigned const& depth,
-                                vpgl_lvcs_sptr const& lvcs, vcl_string explanation="location", vcl_string name = " ");
-=======
-  static void write_to_kml(bvgl_2d_geo_index_node_sptr root, unsigned const& depth, std::string const& kml_file, std::string explanation="location");
-  //: write out kml file for quadtree with non geo coordinates using given lvcs
-  static void write_to_kml(bvgl_2d_geo_index_node_sptr root, unsigned const& depth, std::string const& kml_file, vpgl_lvcs_sptr const& lvcs, std::string explanation="location");
-  //: write out kml file for the given node and its children
-  static void write_to_kml_node(std::ofstream& ofs, bvgl_2d_geo_index_node_sptr n, unsigned const& current_depth, unsigned const& depth, std::string explanation="location");
+  static void write_to_kml_node(std::ofstream& ofs, bvgl_2d_geo_index_node_sptr n, unsigned const& current_depth, unsigned const& depth, std::string explanation="location", std::string name=" ");
   static void write_to_kml_node(std::ofstream& ofs, bvgl_2d_geo_index_node_sptr n, unsigned const& current_depth, unsigned const& depth,
-                                vpgl_lvcs_sptr const& lvcs, std::string explanation="location");
->>>>>>> a157682f
+                                vpgl_lvcs_sptr const& lvcs, std::string explanation="location", std::string name=" ");
 
   //: write the quadtree structure into a text file, only the tree structure and not the content on the node
   static void write(bvgl_2d_geo_index_node_sptr root, std::string const& file_name, double const& min_size);
