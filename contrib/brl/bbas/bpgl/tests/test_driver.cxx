#include <testlib/testlib_register.h>


DECLARE(test_segmented_rolling_shutter_camera );
<<<<<<< HEAD
DECLARE(test_poly_radial_distortion );
DECLARE(test_camera_utils );
=======
DECLARE(test_kml_camera );
>>>>>>> b3ce26c3

void
register_tests()
{
  REGISTER(test_segmented_rolling_shutter_camera  );
<<<<<<< HEAD
  REGISTER(test_poly_radial_distortion  );
  REGISTER(test_camera_utils  );
=======
  REGISTER(test_kml_camera  );
>>>>>>> b3ce26c3
}

DEFINE_MAIN;

<|MERGE_RESOLUTION|>--- conflicted
+++ resolved
@@ -2,23 +2,13 @@
 
 
 DECLARE(test_segmented_rolling_shutter_camera );
-<<<<<<< HEAD
-DECLARE(test_poly_radial_distortion );
 DECLARE(test_camera_utils );
-=======
-DECLARE(test_kml_camera );
->>>>>>> b3ce26c3
 
 void
 register_tests()
 {
   REGISTER(test_segmented_rolling_shutter_camera  );
-<<<<<<< HEAD
-  REGISTER(test_poly_radial_distortion  );
   REGISTER(test_camera_utils  );
-=======
-  REGISTER(test_kml_camera  );
->>>>>>> b3ce26c3
 }
 
 DEFINE_MAIN;
